from __future__ import annotations

from abc import ABC, abstractmethod
from dataclasses import dataclass
from typing import TYPE_CHECKING, Generic, TypeVar, override

if TYPE_CHECKING:
    from mytower.game.core.types import FloorType
    from mytower.game.models.game_model import GameModel

T = TypeVar("T")


@dataclass
class CommandResult(Generic[T]):
    success: bool
    data: T | None = None
    error: str | None = None


class Command(ABC, Generic[T]):
    @abstractmethod
    def execute(self, model: GameModel) -> CommandResult[T]:
        """Execute the command against the game model"""
        pass

    @abstractmethod
    def get_description(self) -> str:
        """Get human-readable description of the command"""
        pass


@dataclass
class AddFloorCommand(Command[int]):
    floor_type: FloorType

    @override
    def execute(self, model: GameModel) -> CommandResult[int]:
        new_floor_num: int = model.add_floor(self.floor_type)
        return CommandResult(success=True, data=new_floor_num)

    @override
    def get_description(self) -> str:
        return f"Add a floor of type {self.floor_type}"


@dataclass
class AddPersonCommand(Command[str]):
    floor: int
    block: float
    dest_floor: int
    dest_block: float

    @override
    def execute(self, model: GameModel) -> CommandResult[str]:
        if self.floor == self.dest_floor and self.block == self.dest_block:
            return CommandResult(success=False, error="Source and destination cannot be the same")
        # NOTE: We will need to revisit this validation if we add basement floors
        if self.floor < 1:
            return CommandResult(success=False, error=f"Invalid source floor: {self.floor:.1f}")
        if self.dest_floor < 1:
            return CommandResult(success=False, error=f"Invalid destination floor: {self.dest_floor:.1f}")
        if self.dest_block < 0.0:
            return CommandResult(success=False, error=f"Invalid destination block: {self.dest_block:.2f}")
        if self.block < 0.0:
            return CommandResult(success=False, error=f"Invalid source block: {self.block:.2f}")

        person_id: str = model.add_person(
            floor=self.floor, block=self.block, dest_floor=self.dest_floor, dest_block=self.dest_block
        )
        return CommandResult(success=True, data=person_id)

    @override
    def get_description(self) -> str:
        return (
            f"Add person at floor {self.floor:.1f}, block {self.block:.2f} "
            f"with destination floor {self.dest_floor:.1f}, block {self.dest_block:.2f}"
        )


@dataclass
class AddElevatorBankCommand(Command[str]):
    h_cell: int
    min_floor: int
    max_floor: int

    @override
    def execute(self, model: GameModel) -> CommandResult[str]:
        if self.h_cell < 0:
            return CommandResult(success=False, error=f"Invalid horizontal cell: {self.h_cell:.6f}")

        # NOTE: This will need to be revisited if we add basement floors
        if self.min_floor < 1:
            return CommandResult(success=False, error=f"Invalid min floor: {self.min_floor:.1f}")
        if self.max_floor < self.min_floor:
            return CommandResult(
                success=False, error=f"max_floor must be >= min_floor: {self.max_floor:.1f} < {self.min_floor:.1f}"
            )
        el_bank_id: str = model.add_elevator_bank(
            h_cell=self.h_cell, min_floor=self.min_floor, max_floor=self.max_floor
        )
        return CommandResult(success=True, data=el_bank_id)

    @override
    def get_description(self) -> str:
        return (
            f"Add elevator bank at horizontal cell {self.h_cell:.2f} "
            f"from floor {self.min_floor:.1f} to {self.max_floor:.1f}"
        )


@dataclass
class AddElevatorCommand(Command[str]):
    elevator_bank_id: str

    @override
    def execute(self, model: GameModel) -> CommandResult[str]:
        stripped_id: str = self.elevator_bank_id.strip()
        if not stripped_id:
            return CommandResult(success=False, error="elevator_bank_id cannot be empty")

        # TODO: #29 Make 64 a config value somewhere
        if len(stripped_id) > 64:
<<<<<<< HEAD
            return CommandResult(success=False, error=f"elevator_bank_id must be less than 64 characters, got {len(stripped_id)} characters")
=======
            return CommandResult(
                success=False,
                error=f"elevator_bank_id must be less than 64 characters, got {len(stripped_id)} characters",
            )
>>>>>>> 233fce6b

        el_id: str = model.add_elevator(stripped_id)
        return CommandResult(success=True, data=el_id)

    @override
    def get_description(self) -> str:
        return f"Add elevator to bank {self.elevator_bank_id}"<|MERGE_RESOLUTION|>--- conflicted
+++ resolved
@@ -121,14 +121,10 @@
 
         # TODO: #29 Make 64 a config value somewhere
         if len(stripped_id) > 64:
-<<<<<<< HEAD
-            return CommandResult(success=False, error=f"elevator_bank_id must be less than 64 characters, got {len(stripped_id)} characters")
-=======
             return CommandResult(
                 success=False,
                 error=f"elevator_bank_id must be less than 64 characters, got {len(stripped_id)} characters",
             )
->>>>>>> 233fce6b
 
         el_id: str = model.add_elevator(stripped_id)
         return CommandResult(success=True, data=el_id)
