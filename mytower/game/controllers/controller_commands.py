--- conflicted
+++ resolved
@@ -97,10 +97,6 @@
             return CommandResult(success=False, error=f"Invalid min floor: {self.min_floor}")
         if self.max_floor < self.min_floor:
             return CommandResult(success=False, error=f"max_floor must be >= min_floor: {self.max_floor} < {self.min_floor}")
-<<<<<<< HEAD
-         
-=======
->>>>>>> be9fd60e
         el_bank_id: str = model.add_elevator_bank(
             h_cell=self.h_cell,
             min_floor=self.min_floor,
@@ -123,20 +119,12 @@
     @override
     def execute(self, model: GameModel) -> CommandResult[str]:
         stripped_id: str = self.elevator_bank_id.strip()
-<<<<<<< HEAD
-        if not stripped_id or len(stripped_id) == 0:
-            return CommandResult(success=False, error="elevator_bank_id cannot be empty")
-        
-        if len(stripped_id) > 64:
-            return CommandResult(success=False, error=f"elevator_bank_id must be less than 64 characters, got {stripped_id}")
-=======
         if not stripped_id:
             return CommandResult(success=False, error="elevator_bank_id cannot be empty")
         
         # TODO: #29 Make 64 a config value somewhere
         if len(stripped_id) > 64:
             return CommandResult(success=False, error=f"elevator_bank_id must be less than 64 characters, got {len(stripped_id)} characters")
->>>>>>> be9fd60e
         
         el_id: str = model.add_elevator(stripped_id)
         return CommandResult(success=True, data=el_id)
