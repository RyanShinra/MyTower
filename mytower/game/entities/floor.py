# game/floor.py
from __future__ import annotations  # Defer type evaluation

from dataclasses import dataclass
<<<<<<< HEAD
from typing import TYPE_CHECKING, Dict, Final, override

from mytower.game.core.units import Blocks
from mytower.game.utilities.logger import LoggerProvider, MyTowerLogger
from mytower.game.core.types import Color, FloorType
=======
from typing import TYPE_CHECKING, Final, override
>>>>>>> 233fce6b

from mytower.game.core.constants import (
    APARTMENT_COLOR,
    APARTMENT_HEIGHT,
    DEFAULT_FLOOR_LEFT_EDGE,
    DEFAULT_FLOOR_WIDTH,
    FLOORBOARD_COLOR,
    HOTEL_COLOR,
    HOTEL_HEIGHT,
    LOBBY_COLOR,
    LOBBY_HEIGHT,
    OFFICE_COLOR,
    OFFICE_HEIGHT,
    RESTAURANT_COLOR,
    RESTAURANT_HEIGHT,
    RETAIL_COLOR,
    RETAIL_HEIGHT,
)
from mytower.game.core.types import Color, FloorType
from mytower.game.core.units import Blocks
from mytower.game.entities.entities_protocol import FloorProtocol
<<<<<<< HEAD
=======
from mytower.game.utilities.logger import LoggerProvider, MyTowerLogger
>>>>>>> 233fce6b

if TYPE_CHECKING:
    from mytower.game.entities.entities_protocol import BuildingProtocol, PersonProtocol


class Floor(FloorProtocol):
    """
    A floor in the building that can contain various room types
    """

    # TODO: #27 Consider what we will want for basements and European floor numbering schemes
    @dataclass
    class FloorInfo:
        """
        Struct to hold information about a floor's appearance and dimensions.
        """

        color: Color
        height: Blocks

    # Available floor types
    LOBBY_INFO: Final = FloorInfo(LOBBY_COLOR, LOBBY_HEIGHT)
    FLOOR_TYPES: dict[FloorType, FloorInfo] = {
        FloorType.LOBBY: FloorInfo(LOBBY_COLOR, LOBBY_HEIGHT),
        FloorType.OFFICE: FloorInfo(OFFICE_COLOR, OFFICE_HEIGHT),
        FloorType.APARTMENT: FloorInfo(APARTMENT_COLOR, APARTMENT_HEIGHT),
        FloorType.HOTEL: FloorInfo(HOTEL_COLOR, HOTEL_HEIGHT),
        FloorType.RESTAURANT: FloorInfo(RESTAURANT_COLOR, RESTAURANT_HEIGHT),
        FloorType.RETAIL: FloorInfo(RETAIL_COLOR, RETAIL_HEIGHT),
    }

    def __init__(
        self,
        logger_provider: LoggerProvider,
        building: BuildingProtocol,
        floor_num: int,
        floor_type: FloorType,
        floor_left_edge: Blocks = DEFAULT_FLOOR_LEFT_EDGE,
        floor_width: Blocks = DEFAULT_FLOOR_WIDTH,
    ) -> None:
        self._logger: MyTowerLogger = logger_provider.get_logger("floor")
        self._building: BuildingProtocol = building
        # Floors are 1 indexed
        self._floor_num: int = floor_num

        self._floor_left_edge: Blocks = floor_left_edge
        self._floor_width: Blocks = floor_width

        self._floor_type: FloorType = floor_type
        self._color: Color = self.FLOOR_TYPES[floor_type].color
        self._floorboard_color: Color = FLOORBOARD_COLOR
        self._height: Blocks = self.FLOOR_TYPES[floor_type].height

<<<<<<< HEAD
        self._people: Dict[str, PersonProtocol] = {}  # People currently on this floor
=======
        self._people: dict[str, PersonProtocol] = {}  # People currently on this floor
>>>>>>> 233fce6b

    # Grid of rooms/spaces on this floor

    @property
    def building(self) -> BuildingProtocol:
        return self._building

    @property
    @override
    def floor_num(self) -> int:
        return self._floor_num

    @property
    @override
    def floor_type(self) -> FloorType:
        return self._floor_type

    @property
    @override
    def floor_width(self) -> Blocks:
        return self._floor_width

    @property
    @override
    def floor_height(self) -> Blocks:
        return self._height

    @property
    @override
    def left_edge(self) -> Blocks:
        return self._floor_left_edge

    @property
    @override
    def number_of_people(self) -> int:
        return len(self._people)

    @property
    @override
    def color(self) -> Color:
        return self._color

    @property
    @override
    def floorboard_color(self) -> Color:
        return self._floorboard_color

    @property
    def people(self) -> dict[str, PersonProtocol]:
        return dict(self._people)

    @override
    def add_person(self, person: PersonProtocol) -> None:
        """Add a person to the floor"""
        self._people[person.person_id] = person

    @override
    def remove_person(self, person_id: str) -> PersonProtocol:
        """Remove a person from the floor, returns the person if found, throws if not"""
        # This is fairly reasonable since only a person should be removing themselves from the floor
        # If it throws, then it's a pretty serious problem
        person: PersonProtocol | None = self._people.pop(person_id, None)
        if not person:
            raise KeyError(f"Person not found: {person_id}")
        return person

    def update(self, dt: float) -> None:
        """Update floor simulation"""
        pass  # To be implemented<|MERGE_RESOLUTION|>--- conflicted
+++ resolved
@@ -2,15 +2,7 @@
 from __future__ import annotations  # Defer type evaluation
 
 from dataclasses import dataclass
-<<<<<<< HEAD
-from typing import TYPE_CHECKING, Dict, Final, override
-
-from mytower.game.core.units import Blocks
-from mytower.game.utilities.logger import LoggerProvider, MyTowerLogger
-from mytower.game.core.types import Color, FloorType
-=======
 from typing import TYPE_CHECKING, Final, override
->>>>>>> 233fce6b
 
 from mytower.game.core.constants import (
     APARTMENT_COLOR,
@@ -32,10 +24,7 @@
 from mytower.game.core.types import Color, FloorType
 from mytower.game.core.units import Blocks
 from mytower.game.entities.entities_protocol import FloorProtocol
-<<<<<<< HEAD
-=======
 from mytower.game.utilities.logger import LoggerProvider, MyTowerLogger
->>>>>>> 233fce6b
 
 if TYPE_CHECKING:
     from mytower.game.entities.entities_protocol import BuildingProtocol, PersonProtocol
@@ -89,11 +78,7 @@
         self._floorboard_color: Color = FLOORBOARD_COLOR
         self._height: Blocks = self.FLOOR_TYPES[floor_type].height
 
-<<<<<<< HEAD
-        self._people: Dict[str, PersonProtocol] = {}  # People currently on this floor
-=======
         self._people: dict[str, PersonProtocol] = {}  # People currently on this floor
->>>>>>> 233fce6b
 
     # Grid of rooms/spaces on this floor
 
@@ -145,10 +130,12 @@
     def people(self) -> dict[str, PersonProtocol]:
         return dict(self._people)
 
+
     @override
     def add_person(self, person: PersonProtocol) -> None:
         """Add a person to the floor"""
         self._people[person.person_id] = person
+
 
     @override
     def remove_person(self, person_id: str) -> PersonProtocol:
@@ -160,6 +147,7 @@
             raise KeyError(f"Person not found: {person_id}")
         return person
 
+
     def update(self, dt: float) -> None:
         """Update floor simulation"""
         pass  # To be implemented