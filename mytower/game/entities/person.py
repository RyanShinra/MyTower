# game/person.py
# This file is part of MyTower.
# Copyright (C) 2025 [Your Name]
#
# This program is free software: you can redistribute it and/or modify
# it under the terms of the GNU General Public License as published by
# the Free Software Foundation, either version 3 of the License, or
# (at your option) any later version.

# flake8: noqa: E701

from __future__ import annotations  # Defer type evaluation

import threading
from typing import TYPE_CHECKING, Final, override  # Remove cast

from mytower.game.core.config import GameConfig, PersonCosmeticsProtocol
from mytower.game.core.id_generator import IDGenerator
from mytower.game.core.types import HorizontalDirection, PersonState
from mytower.game.core.units import Blocks, Meters, Time, Velocity
from mytower.game.entities.entities_protocol import BuildingProtocol, PersonProtocol, PersonTestingProtocol
from mytower.game.utilities.logger import MyTowerLogger

if TYPE_CHECKING:
    from mytower.game.entities.entities_protocol import ElevatorBankProtocol, ElevatorProtocol, FloorProtocol
    from mytower.game.utilities.logger import LoggerProvider


class Person(PersonProtocol, PersonTestingProtocol):
    """
    A person in the building who moves between floors and has needs.
    """

    NULL_PERSON_ID: Final[int] = 0
    _id_generator: IDGenerator = IDGenerator("person")
    _color_index: int = 0  # Static counter for color palette
    _color_lock: threading.Lock = threading.Lock()  # Thread safety for color index

    def __init__(
        self,
        logger_provider: LoggerProvider,
        building: BuildingProtocol,
        initial_floor_number: int,
        initial_horiz_position: float,
        config: GameConfig,
    ) -> None:
        # Assign unique ID and increment counter
        self._person_id: str = Person._id_generator.get_next_id()

        self._logger: MyTowerLogger = logger_provider.get_logger("person")
        self._building: BuildingProtocol = building
        self._current_vert_position: Blocks = Blocks(initial_floor_number)
        self._current_horiz_position: Blocks = Blocks(initial_horiz_position)
        self._dest_horiz_position: Blocks = Blocks(initial_horiz_position)
        self._dest_floor_num: int = initial_floor_number
        self._state: PersonState = PersonState.IDLE
        self._direction: HorizontalDirection = HorizontalDirection.STATIONARY
        self._config: Final[GameConfig] = config
        self._cosmetics: Final[PersonCosmeticsProtocol] = config.person_cosmetics
        self._next_elevator_bank: ElevatorBankProtocol | None = None
        self._idle_timeout: Time = Time(0.0)  # Changed to Time
        self._current_elevator: ElevatorProtocol | None = None
        self._waiting_time: Time = Time(0.0)  # Changed to Time

        if initial_floor_number < 0 or initial_floor_number > building.num_floors:
            raise ValueError(f"Initial floor {initial_floor_number} is out of bounds (0-{building.num_floors})")

        if initial_horiz_position < 0 or initial_horiz_position > float(building.building_width):
            raise ValueError(f"Initial block {initial_horiz_position} is out of bounds (0-{building.building_width})")

        self._current_floor: FloorProtocol | None = None
        self._assign_floor(initial_floor_number)

        # Appearance (for visualization)
        # Use palette color for this person (thread-safe)
        with Person._color_lock:
            palette_color: tuple[int, int, int] = self._cosmetics.COLOR_PALETTE[
                Person._color_index % len(self._cosmetics.COLOR_PALETTE)
            ]
            Person._color_index += 1  # Increment for next person

        self._original_red: Final[int] = palette_color[0]
        self._original_green: Final[int] = palette_color[1]
        self._original_blue: Final[int] = palette_color[2]

        self._red_range: int = abs(self._cosmetics.ANGRY_MAX_RED - self._original_red)
        self._green_range: int = abs(self._cosmetics.ANGRY_MIN_GREEN - self._original_green)
        self._blue_range: int = abs(self._cosmetics.ANGRY_MIN_BLUE - self._original_blue)

    @property
    @override
    def person_id(self) -> str:
        """Get the unique person ID"""
        return self._person_id

    @property
    @override
    def building(self) -> BuildingProtocol:
        return self._building

    @property
    @override
    def current_floor_num(self) -> int:
        return int(self._current_vert_position)

    @property
    @override
    def current_vertical_position(self) -> Blocks:
        return self._current_vert_position

    @property
    @override
    def destination_horizontal_position(self) -> Blocks:
        return self._dest_horiz_position

    @property
    @override
    def current_horizontal_position(self) -> Blocks:
        return self._current_horiz_position

    @property
    @override
    def current_floor(self) -> FloorProtocol | None:
        return self._current_floor

    @property
    @override
    def destination_floor_num(self) -> int:
        return self._dest_floor_num

    @property
    @override
    def state(self) -> PersonState:
        return self._state

    @property
    @override
    def direction(self) -> HorizontalDirection:
        return self._direction

    @direction.setter
    def direction(self, value: HorizontalDirection) -> None:
        self._direction = value

    @property
    @override
    def max_velocity(self) -> Velocity:
        return self._config.person.MAX_SPEED  # 1.35 m/s

    @property
    @override
    def waiting_time(self) -> Time:
        return self._waiting_time

    @override
    def set_destination(self, dest_floor_num: int, dest_horiz_pos: Blocks) -> None:
        # Check if destination values are out of bounds and raise warnings
        # TODO: This will need be revised if we ever have buildings with negative floor numbers
        if dest_floor_num < 0 or dest_floor_num > self.building.num_floors:
            raise ValueError(f"Destination floor {dest_floor_num} is out of bounds (0-{self.building.num_floors})")

        # TODO: We will need to revisit this when buildings don't start at block 0 (the far left edge of the screen)
        if dest_horiz_pos < Blocks(0) or dest_horiz_pos > self.building.building_width:
            raise ValueError(
                f"Destination block {dest_horiz_pos} is out of bounds (0-{float(self.building.building_width)})"
            )

        # Validation passed - set destinations directly
        self._dest_floor_num = dest_floor_num
        self._dest_horiz_position = dest_horiz_pos

    @override
    def find_nearest_elevator_bank(self) -> None | ElevatorBankProtocol:
        elevator_list: Final[list[ElevatorBankProtocol]] = self.building.get_elevator_banks_on_floor(
            self.current_floor_num
        )
        closest_el: ElevatorBankProtocol | None = None

        closest_dist: Blocks = self.building.building_width + Blocks(5)

        for elevator in elevator_list:
            # TODO: Add logic to skip elevator banks that don't go to dest floor
            dist: Blocks = abs(elevator.horizontal_position - self._current_horiz_position)
            if dist < closest_dist:
                closest_dist = dist
                closest_el = elevator

        return closest_el

    def _assign_floor(self, floor_num: int) -> None:
        self._current_floor = self.building.get_floor_by_number(floor_num)
        if not self._current_floor:
            raise RuntimeError(f"Cannot assign person to floor {floor_num} , the floor does not exist.")

        self._current_floor.add_person(self)

    def _clear_floor(self) -> None:
        if not self._current_floor:
            raise RuntimeError("Cannot clear floor: person is not currently on a floor.")

        self._current_floor.remove_person(self._person_id)
        self._current_floor = None

    @override
    def board_elevator(self, elevator: ElevatorProtocol) -> None:
        self._current_elevator = elevator
        self._waiting_time = Time(0.0)
        self._state = PersonState.IN_ELEVATOR

        try:
            self._clear_floor()
        except RuntimeError as e:
            raise RuntimeError(f"Person {self._person_id} is not on a floor but is trying to board an elevator.") from e

    @override
    def disembark_elevator(self) -> None:
        if self._current_elevator is None:
            raise RuntimeError("Cannot disembark elevator: no elevator is currently boarded.")

        if self.state != PersonState.IN_ELEVATOR:
            raise RuntimeError("Cannot disembark elevator: person must be in elevator state.")

        self._current_horiz_position = self._current_elevator.parent_elevator_bank.get_waiting_position()
        self._current_vert_position = Blocks(self._current_elevator.current_floor_int)

        try:
            self._assign_floor(self._current_elevator.current_floor_int)
        except RuntimeError as e:
            raise RuntimeError(
                f"Cannot disembark elevator: floor {self._current_elevator.current_floor_int} does not exist."
            ) from e

        self._waiting_time = Time(0.0)
        self._current_elevator = None
        self._next_elevator_bank = None
        self._state = PersonState.IDLE

    @override
    def update(self, dt: Time) -> None:
        """Update person's state and position"""

        match self.state:
            case PersonState.IDLE:
                self.update_idle(dt)

            case PersonState.WALKING:
                self.update_walking(dt)

            case PersonState.WAITING_FOR_ELEVATOR:
                self._waiting_time += dt
                # Eventually handle "storming off" here

            case PersonState.IN_ELEVATOR:
                if self._current_elevator:
                    self._waiting_time += dt
                    self._current_vert_position = self._current_elevator.vertical_position
                    self._current_horiz_position = self._current_elevator.parent_elevator_bank.horizontal_position

            case _:
                self._logger.warning(f"Unknown state: {self.state}")  # type: ignore[unreachable]
                raise ValueError(f"Unknown state: {self.state}")

    @override
    def update_idle(self, dt: Time) -> None:  # Changed parameter type
        self.direction = HorizontalDirection.STATIONARY

        zero_seconds: Time = Time(0.0)
        self._idle_timeout = max(zero_seconds, self._idle_timeout - dt)
        if self._idle_timeout > zero_seconds:
            return

        current_destination_block: Blocks = self._dest_horiz_position

        if self._dest_floor_num != self.current_floor_num:
            # Find the nearest elevator, go in that direction
            self._next_elevator_bank = self.find_nearest_elevator_bank()
            if self._next_elevator_bank:
                current_destination_block = self._next_elevator_bank.get_waiting_position()
                self._logger.trace(
                    f"IDLE Person: Destination fl. {self.destination_floor_num} != current fl. {self.current_floor_num} -> WALKING to Elevator block: {current_destination_block}"
                )
                self._state = PersonState.WALKING
            else:
                # There's no elevator on this floor, maybe one is coming soon...
                current_destination_block = self._current_horiz_position  # why move? There's nowhere to go
                self._logger.trace(
                    f"IDLE Person: Destination fl. {self.destination_floor_num} != current fl. {self.current_floor_num} -> IDLE b/c no Elevator on this floor"
                )
                self._state = PersonState.IDLE
                # Set a timer so that we don't run this constantly
                self._idle_timeout = self._config.person.IDLE_TIMEOUT  # Already Time type

        if current_destination_block < self._current_horiz_position:
            # Already on the right floor (or walking to elevator?)
            self._logger.trace(
                f"IDLE Person: Destination is on this floor: {self.destination_floor_num}, WALKING LEFT to block: {current_destination_block}"
            )
            self._state = PersonState.WALKING
            self.direction = HorizontalDirection.LEFT

        elif current_destination_block > self._current_horiz_position:
            self._logger.trace(
                f"IDLE Person: Destination is on this floor: {self.destination_floor_num}, WALKING RIGHT to block: {current_destination_block}"
            )
            self._state = PersonState.WALKING
            self.direction = HorizontalDirection.RIGHT

    @override
    def update_walking(self, dt: Time) -> None:  # Changed parameter type
        done: bool = False

        # TODO: Probably need a next_block_this_floor or some such for all these walking directions
<<<<<<< HEAD
        horiz_waypoint: Blocks = self._next_elevator_bank.get_waiting_position() if self._next_elevator_bank else self._dest_horiz_position
=======
        horiz_waypoint: Blocks = (
            self._next_elevator_bank.get_waiting_position() if self._next_elevator_bank else self._dest_horiz_position
        )
>>>>>>> 233fce6b

        if horiz_waypoint < self._current_horiz_position:
            self.direction = HorizontalDirection.LEFT
        elif horiz_waypoint > self._current_horiz_position:
            self.direction = HorizontalDirection.RIGHT

        distance: Meters = self.max_velocity * dt
        next_horiz_position: Blocks = self._current_horiz_position + distance.in_blocks * self.direction.value

        if self.direction == HorizontalDirection.RIGHT:
            if next_horiz_position >= horiz_waypoint:
                done = True
        elif self.direction == HorizontalDirection.LEFT:
            if next_horiz_position <= horiz_waypoint:
                done = True

        if done:
            self.direction = HorizontalDirection.STATIONARY
            next_horiz_position = horiz_waypoint  # Snap to exact position
            if self._next_elevator_bank:
                self._next_elevator_bank.add_waiting_passenger(self)
                self._state = PersonState.WAITING_FOR_ELEVATOR
            else:
                self._state = PersonState.IDLE
            self._logger.debug(
                f"WALKING Person: Arrived at destination (fl {self.current_floor_num}, bk {horiz_waypoint}) -> {self.state}"
            )

        # TODO: Update these with floor extents, not building extents
        if next_horiz_position < Blocks(0) or next_horiz_position > self.building.building_width:
            # TODO: Consider raising an exception here instead of just clamping
            self._logger.warning(
                f"WALKING Person: Attempted to walk out of bounds to block {next_horiz_position} on floor {self.current_floor_num}. Clamping to valid range."
            )

        next_horiz_position = min(next_horiz_position, self.building.building_width)
        next_horiz_position = max(next_horiz_position, Blocks(0))
        self._current_horiz_position = next_horiz_position

    # TESTING ONLY: Set the destination floor directly (for unit tests)
    @override
    def testing_set_dest_floor_num(self, dest_floor: int) -> None:
        if dest_floor < 0 or dest_floor > self.building.num_floors:
            self._logger.warning(
                f"[TEST] Destination floor {dest_floor} is out of bounds (0-{self.building.num_floors})"
            )
            raise ValueError(f"[TEST] Destination floor {dest_floor} is out of bounds (0-{self.building.num_floors})")
        self._dest_floor_num = min(max(dest_floor, 0), self.building.num_floors)

    @override
    def testing_confirm_horiz_dest_is(self, block: Blocks) -> bool:
        return self._dest_horiz_position == block

    @override
    def testing_set_next_elevator_bank(self, next_bank: ElevatorBankProtocol) -> None:
        self._next_elevator_bank = next_bank

    @override
    def testing_set_wait_time(self, time: Time) -> None:
        self._waiting_time = time

    @override
    def testing_get_wait_time(self) -> Time:
        return self._waiting_time

    @override
    def testing_get_max_wait_time(self) -> Time:
        return self._config.person.MAX_WAIT_TIME

    @override
    def testing_set_current_elevator(self, elevator: ElevatorProtocol) -> None:
        self._current_elevator = elevator

    @override
    def testing_get_current_elevator(self) -> ElevatorProtocol | None:
        return self._current_elevator

    @override
    def testing_get_next_elevator_bank(self) -> ElevatorBankProtocol | None:
        return self._next_elevator_bank

    @override
    def testing_set_current_vertical_position(self, cur_floor: float) -> None:
        self._current_vert_position = Blocks(cur_floor)

    @override
    def testing_get_current_vertical_position(self) -> float:
        return float(self._current_vert_position)

    @override
    def testing_set_current_horiz_position(self, cur_block: Blocks) -> None:
        self._current_horiz_position = cur_block

    @override
    def testing_set_current_state(self, state: PersonState) -> None:
        self._state = state

    @override
    def testing_set_current_floor(self, floor: FloorProtocol) -> None:
        self._current_floor = floor

    @property
    @override
    def mad_fraction(self) -> float:
        """Returns 0.0 to 1.0 based on waiting time"""
        max_wait: Time = self._config.person.MAX_WAIT_TIME
        if max_wait > Time(0.0):
            return self._waiting_time / max_wait  # Type checker knows this is float!
        return 0.0

    @property
    def draw_color_red(self) -> int:
        """As the person becomes more upset, they become more red"""
        color_red: int = self._original_red + int(self._red_range * self.mad_fraction)
        return max(0, min(254, color_red))

    @property
    def draw_color_green(self) -> int:
        """As the person becomes more upset, they become less green"""
        color_green: int = self._original_green - int(self._green_range * self.mad_fraction)
        return max(0, min(254, color_green))

    @property
    def draw_color_blue(self) -> int:
        """As the person becomes more upset, they become less blue"""
        color_blue: int = self._original_blue - int(self._blue_range * self.mad_fraction)
        return max(0, min(254, color_blue))

    @property
    @override
    def draw_color(self) -> tuple[int, int, int]:
        """Get the color for the person based on their current state"""
        return (self.draw_color_red, self.draw_color_green, self.draw_color_blue)<|MERGE_RESOLUTION|>--- conflicted
+++ resolved
@@ -310,13 +310,9 @@
         done: bool = False
 
         # TODO: Probably need a next_block_this_floor or some such for all these walking directions
-<<<<<<< HEAD
-        horiz_waypoint: Blocks = self._next_elevator_bank.get_waiting_position() if self._next_elevator_bank else self._dest_horiz_position
-=======
         horiz_waypoint: Blocks = (
             self._next_elevator_bank.get_waiting_position() if self._next_elevator_bank else self._dest_horiz_position
         )
->>>>>>> 233fce6b
 
         if horiz_waypoint < self._current_horiz_position:
             self.direction = HorizontalDirection.LEFT
