--- conflicted
+++ resolved
@@ -22,7 +22,6 @@
 from typing import Optional as Opt
 from typing import override
 
-
 from mytower.game.core.id_generator import IDGenerator
 from mytower.game.core.types import ElevatorState, VerticalDirection
 from mytower.game.core.units import Blocks, Time
@@ -153,10 +152,7 @@
         if floor < self._min_floor or floor > self._max_floor:
             raise ValueError(f"Floor {floor} out of range {self._min_floor}-{self._max_floor}")
 
-<<<<<<< HEAD
-=======
             
->>>>>>> b41f3ffd
     @override
     def request_elevator(self, floor: int, direction: VerticalDirection) -> None:
         self._validate_floor(floor)
@@ -396,21 +392,13 @@
             f"Finding next destination for elevator at floor {floor} with nominal direction {nom_direction}"
         )
         next_destination: Final[ElevatorDestination] = self._get_next_destination(elevator, floor, nom_direction)
-<<<<<<< HEAD
-
-=======
         
->>>>>>> b41f3ffd
         if next_destination.has_destination:
             self._logger.info(
                 f"Setting destination to {next_destination.floor} with direction {next_destination.direction}, has_destination={next_destination.has_destination}"
             )
             elevator.set_destination(next_destination)
-<<<<<<< HEAD
-
-=======
             
->>>>>>> b41f3ffd
             # Oh, and we need to clear the request on that floor
             requests_at_destination: set[VerticalDirection] | None = self._requests.get(next_destination.floor)
 
@@ -426,11 +414,7 @@
     def _get_next_destination(
         self, elevator: ElevatorProtocol, current_floor: int, current_direction: VerticalDirection
     ) -> ElevatorDestination:
-<<<<<<< HEAD
-
-=======
         
->>>>>>> b41f3ffd
         # Normalize STATIONARY direction before doing any searches
         search_direction: VerticalDirection = current_direction
         if search_direction == VerticalDirection.STATIONARY:
@@ -449,10 +433,6 @@
 
         # Well, nobody seems to want to go anywhere, let's stay put
         return ElevatorDestination(current_floor, VerticalDirection.STATIONARY, False)
-<<<<<<< HEAD
-=======
-
->>>>>>> b41f3ffd
 
     def _collect_destinations_in_direction(self, elevator: ElevatorProtocol, floor: int, direction: VerticalDirection) -> List[ElevatorDestination]:
 
@@ -484,8 +464,6 @@
         else:
             actual_direction = direction
 
-<<<<<<< HEAD
-=======
     def _select_next_floor(self, destinations: List[ElevatorDestination], direction: VerticalDirection) -> ElevatorDestination:
         # Use the direction from the destinations themselves, as they may have been collected
         # in a different direction than originally requested (e.g., when reversing)
@@ -495,7 +473,6 @@
         else:
             actual_direction = direction
             
->>>>>>> b41f3ffd
         if actual_direction == VerticalDirection.UP:
             # Go to the lowest floor above us
             return min(destinations)
