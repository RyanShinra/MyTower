--- conflicted
+++ resolved
@@ -8,7 +8,9 @@
 from collections.abc import Sequence
 from typing import TYPE_CHECKING, Any, NamedTuple, Protocol, TypeAlias
 
-from mytower.game.core.types import Color, ElevatorState, FloorType, HorizontalDirection, PersonState, VerticalDirection
+from mytower.game.core.types import (Color, ElevatorState, FloorType,
+                                     HorizontalDirection, PersonState,
+                                     VerticalDirection)
 from mytower.game.core.units import Blocks, Time, Velocity
 
 if TYPE_CHECKING:
@@ -21,61 +23,77 @@
 FloorList: TypeAlias = list["FloorProtocol"]
 
 
-
 # flake8: noqa: E704
 class PersonProtocol(Protocol):
     """Protocol defining the interface for Person entities"""
 
+
     @property
     def current_floor_num(self) -> int: ...
 
+
     @property
     def current_vertical_position(self) -> Blocks: ...
 
     @property
     def destination_floor_num(self) -> int: ...
 
+
     @property
     def current_horizontal_position(self) -> Blocks: ...
 
+
     @property
     def current_floor(self) -> FloorProtocol | None: ...  # Changed
 
+
     @property
     def destination_horizontal_position(self) -> Blocks: ...
 
+
     @property
     def person_id(self) -> str: ...
 
+
     @property
     def state(self) -> PersonState: ...
 
+
     @property
     def direction(self) -> HorizontalDirection: ...
+
 
     @direction.setter
     def direction(self, value: HorizontalDirection) -> None: ...
 
+
     @property
     def max_velocity(self) -> Velocity: ...
 
+
     @property
     def building(self) -> BuildingProtocol: ...  # Changed
 
+
     @property
     def waiting_time(self) -> Time: ...
 
+
     @property
     def mad_fraction(self) -> float: ...
 
+
     @property
     def draw_color(self) -> tuple[int, int, int]: ...
 
     def set_destination(self, dest_floor_num: int, dest_horiz_pos: Blocks) -> None: ...
 
+
     def find_nearest_elevator_bank(self) -> None | ElevatorBankProtocol: ...  # Changed
 
+
     def board_elevator(self, elevator: ElevatorProtocol) -> None: ...  # Changed
+
 
     def disembark_elevator(self) -> None: ...
 
@@ -91,66 +109,87 @@
 class ElevatorProtocol(Protocol):
     """Protocol defining the interface for Elevator entities"""
 
+
     @property
     def elevator_id(self) -> str: ...
 
+
     @property
     def elevator_state(self) -> ElevatorState: ...
 
+
     @property
     def current_floor_int(self) -> int: ...
 
+
     @property
     def vertical_position(self) -> Blocks: ...
 
+
     @property
     def horizontal_position(self) -> Blocks: ...
 
+
     @property
     def destination_floor(self) -> int: ...
 
+
     @property
     def max_velocity(self) -> Velocity: ...
 
+
     @property
     def min_floor(self) -> int: ...
 
+
     @property
     def max_floor(self) -> int: ...
 
+
     @property
     def passenger_count(self) -> int: ...
 
+
     @property
     def max_capacity(self) -> int: ...
 
+
     @property
     def avail_capacity(self) -> int: ...
 
+
     @property
     def door_open(self) -> bool: ...
+
 
     @door_open.setter
     def door_open(self, value: bool) -> None: ...
 
+
     @property
     def motion_direction(self) -> VerticalDirection: ...
 
+
     @property
     def nominal_direction(self) -> VerticalDirection: ...
 
+
     @property
     def parent_elevator_bank(self) -> ElevatorBankProtocol: ...
 
+
     @property
     def is_empty(self) -> bool: ...
 
+
     @property
     def idle_time(self) -> Time: ...
+
 
     @idle_time.setter
     def idle_time(self, value: Time) -> None: ...
 
+
     @property
     def idle_wait_timeout(self) -> Time: ...
 
@@ -158,40 +197,40 @@
 
     def update(self, dt: Time) -> None: ...
 
-<<<<<<< HEAD
+    def get_passenger_destinations_in_direction(self, floor: int, direction: VerticalDirection) -> list[int]: ...
+
+
     def get_passenger_destinations_in_direction(self, floor: int, direction: VerticalDirection) -> List[int]: ...
 
     def request_load_passengers(self, direction: VerticalDirection) -> None: ...
 
+    def passengers_who_want_off(self) -> list[PersonProtocol]: ...
+
     def passengers_who_want_off(self) -> List[PersonProtocol]: ...
-=======
-    def get_passenger_destinations_in_direction(self, floor: int, direction: VerticalDirection) -> list[int]: ...
-
-    def request_load_passengers(self, direction: VerticalDirection) -> None: ...
-
-    def passengers_who_want_off(self) -> list[PersonProtocol]: ...
->>>>>>> 233fce6b
 
 
 class ElevatorTestingProtocol(Protocol):
     """Testing-only protocol for Elevator - provides internal state access for unit tests"""
 
+
     def testing_set_state(self, state: ElevatorState) -> None: ...
 
+
     def testing_set_motion_direction(self, direction: VerticalDirection) -> None: ...
 
+
     def testing_set_nominal_direction(self, direction: VerticalDirection) -> None: ...
 
+
     def testing_set_current_vertical_pos(self, floor: Blocks) -> None: ...
 
+
     def testing_set_passengers(self, passengers: Sequence[PersonProtocol]) -> None: ...
 
-<<<<<<< HEAD
+    def testing_get_passengers(self) -> list[PersonProtocol]: ...
+
+
     def testing_get_passengers(self) -> List[PersonProtocol]: ...
-=======
-    def testing_get_passengers(self) -> list[PersonProtocol]: ...
-
->>>>>>> 233fce6b
 
 
 class ElevatorDestination(NamedTuple):
@@ -200,21 +239,28 @@
     has_destination: bool
 
 
+
+
 class ElevatorBankProtocol(Protocol):
     """Protocol defining the interface for ElevatorBank entities"""
 
+
     @property
     def elevator_bank_id(self) -> str: ...
 
+
     @property
     def horizontal_position(self) -> Blocks: ...
 
+
     @property
     def min_floor(self) -> int: ...
 
+
     @property
     def max_floor(self) -> int: ...
 
+
     @property
     def elevators(self) -> list[ElevatorProtocol]: ...  # Changed
 
@@ -223,25 +269,34 @@
 
     def get_waiting_position(self) -> Blocks: ...
 
+
     def add_waiting_passenger(self, passenger: PersonProtocol) -> None: ...
 
+
     def request_elevator(self, floor: int, direction: VerticalDirection) -> None: ...
 
+
     def try_dequeue_waiting_passenger(self, floor: int, direction: VerticalDirection) -> PersonProtocol | None: ...
 
+
     def add_elevator(self, elevator: ElevatorProtocol) -> None: ...
 
     def update(self, dt: Time) -> None: ...
+
 
 
 class ElevatorBankTestingProtocol(Protocol):
     """Testing-only protocol for ElevatorBank"""
 
+
     def testing_get_upward_queue(self, floor: int) -> Any: ...  # Returns deque but avoid circular import
 
+
     def testing_get_downward_queue(self, floor: int) -> Any: ...
 
+
     def testing_update_idle_elevator(self, elevator: ElevatorProtocol, dt: Time) -> None: ...  # Changed
+
 
     def testing_update_ready_elevator(self, elevator: ElevatorProtocol) -> None: ...  # Changed
 
@@ -257,29 +312,38 @@
 class FloorProtocol(Protocol):
     """Protocol defining the interface for Floor entities"""
 
+
     @property
     def floor_num(self) -> int: ...
 
+
     @property
     def floor_type(self) -> FloorType: ...
 
+
     @property
     def floor_width(self) -> Blocks: ...
 
+
     @property
     def floor_height(self) -> Blocks: ...
 
+
     @property
     def left_edge(self) -> Blocks: ...
 
+
     @property
     def number_of_people(self) -> int: ...
 
+
     @property
     def color(self) -> Color: ...
 
+
     @property
     def floorboard_color(self) -> Color: ...
+
 
     def add_person(self, person: PersonProtocol) -> None: ...
 
@@ -289,19 +353,32 @@
 class BuildingProtocol(Protocol):
     """Protocol defining the interface for Building entities"""
 
+
     @property
     def num_floors(self) -> int: ...
 
+
     @property
     def building_width(self) -> Blocks: ...
 
+
     def add_floor(self, floor_type: FloorType) -> int: ...
 
+
     def get_floor_by_number(self, floor_num: int) -> FloorProtocol | None: ...
 
+
     def add_elevator_bank(self, elevator_bank: ElevatorBankProtocol) -> None: ...
 
-<<<<<<< HEAD
+    def get_elevator_banks(self) -> list[ElevatorBankProtocol]: ...
+
+    def get_elevator_banks_on_floor(self, floor_num: int) -> list[ElevatorBankProtocol]: ...
+
+    def get_elevators(self) -> list[ElevatorProtocol]: ...
+
+    def get_floors(self) -> list[FloorProtocol]: ...  # Add this
+
+
     def get_elevator_banks(self) -> List[ElevatorBankProtocol]: ...
 
     def get_elevator_banks_on_floor(self, floor_num: int) -> List[ElevatorBankProtocol]: ...
@@ -309,15 +386,6 @@
     def get_elevators(self) -> List[ElevatorProtocol]: ...
 
     def get_floors(self) -> List[FloorProtocol]: ...  # Add this
-=======
-    def get_elevator_banks(self) -> list[ElevatorBankProtocol]: ...
-
-    def get_elevator_banks_on_floor(self, floor_num: int) -> list[ElevatorBankProtocol]: ...
-
-    def get_elevators(self) -> list[ElevatorProtocol]: ...
-
-    def get_floors(self) -> list[FloorProtocol]: ...  # Add this
->>>>>>> 233fce6b
 
     def update(self, dt: Time) -> None: ...  # Changed from float to Time
 
@@ -325,30 +393,44 @@
 class PersonTestingProtocol(Protocol):
     """Testing-only protocol for Person - provides internal state access for unit tests"""
 
+
     def testing_set_dest_floor_num(self, dest_floor: int) -> None: ...
 
+
     def testing_confirm_horiz_dest_is(self, block: Blocks) -> bool: ...
 
+
     def testing_set_next_elevator_bank(self, next_bank: ElevatorBankProtocol) -> None: ...  # Changed
 
+
     def testing_set_wait_time(self, time: Time) -> None: ...
 
+
     def testing_get_wait_time(self) -> Time: ...
 
+
     def testing_get_max_wait_time(self) -> Time: ...
 
+
     def testing_set_current_elevator(self, elevator: ElevatorProtocol) -> None: ...  # Changed
 
+
     def testing_get_current_elevator(self) -> ElevatorProtocol | None: ...  # Changed
 
+
     def testing_get_next_elevator_bank(self) -> ElevatorBankProtocol | None: ...  # Changed
 
+
     def testing_set_current_vertical_position(self, cur_floor: float) -> None: ...
 
+
     def testing_get_current_vertical_position(self) -> float: ...
 
+
     def testing_set_current_horiz_position(self, cur_block: Blocks) -> None: ...
 
+
     def testing_set_current_state(self, state: PersonState) -> None: ...
 
+
     def testing_set_current_floor(self, floor: FloorProtocol) -> None: ...  # Changed