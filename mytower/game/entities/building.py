from __future__ import annotations  # Defer type evaluation

from typing import Final, override

from mytower.game.core.types import FloorType
from mytower.game.core.units import Blocks, Time
from mytower.game.entities.entities_protocol import (
    BuildingProtocol,
    ElevatorBankList,  # Use alias
    ElevatorBankProtocol,
    ElevatorList,  # Use alias
    ElevatorProtocol,
    FloorList,  # Use alias
    FloorProtocol,
)
from mytower.game.entities.floor import Floor
from mytower.game.utilities.logger import LoggerProvider, MyTowerLogger


class Building(BuildingProtocol):
    """
    The main building class that contains all floors, elevators, and people.
    """

    def __init__(
        self,
        logger_provider: LoggerProvider,
        width: int = 20,
    ) -> None:
        self._logger_provider: LoggerProvider = logger_provider
        self._logger: MyTowerLogger = logger_provider.get_logger("Building")

        self._floor_width: Blocks = Blocks(width)  # Width in grid cells
<<<<<<< HEAD
        self._floors: Dict[int, Floor] = {}  # Dictionary with floor number as key
        self._elevator_banks: List[ElevatorBankProtocol] = []  # List of elevator objects
=======
        self._floors: dict[int, Floor] = {}  # Dictionary with floor number as key
        self._elevator_banks: list[ElevatorBankProtocol] = []  # List of elevator objects
>>>>>>> 233fce6b

    @property
    @override
    def num_floors(self) -> int:
        """Return the number of floors in the building."""
        return len(self._floors)

    @property
    @override
    def building_width(self) -> Blocks:
        return self._floor_width

    @override
    def add_floor(self, floor_type: FloorType) -> int:
        """Add a new floor to the building"""
        next_floor_num: int = self.num_floors + 1
        # TODO: Left extent is hardcoded to 0 for now
        left_edge: Blocks = Blocks(0)
        self._floors[next_floor_num] = Floor(
            self._logger_provider, self, next_floor_num, floor_type, left_edge, self._floor_width
        )
        return next_floor_num

    @override
    def add_elevator_bank(self, elevator_bank: ElevatorBankProtocol) -> None:
        """Add a new elevator to the building"""
        self._elevator_banks.append(elevator_bank)

    @override
    def get_elevator_banks_on_floor(self, floor_num: int) -> ElevatorBankList:  # ✅ Cleaner
        """Returns a list of all elevators that are currently on the specified floor"""
        return [
            bank
            for bank in self._elevator_banks
            if (
                hasattr(bank, "min_floor")
                and hasattr(bank, "max_floor")
                and (bank.min_floor <= floor_num <= bank.max_floor)
            )
        ]

    @override
    def get_floors(self) -> FloorList:  # ✅ Cleaner
        return [self._floors[floor_num] for floor_num in range(1, self.num_floors + 1)]

    @override
    def get_floor_by_number(self, floor_num: int) -> FloorProtocol | None:
        return self._floors.get(floor_num)

    @override
    def get_elevator_banks(self) -> list[ElevatorBankProtocol]:
        return self._elevator_banks

    @override
    def get_elevators(self) -> ElevatorList:  # ✅ Cleaner
        """Get all elevators from all banks"""
        elevators: Final[list[ElevatorProtocol]] = []
        for bank in self._elevator_banks:
            elevators.extend(bank.elevators)
        return elevators

    @override
    def update(self, dt: Time) -> None:
        """Update the building state by time increment dt"""
<<<<<<< HEAD
        pass
=======
        pass

    def draw(self, surface: Surface) -> None:
        """Draw the building on the given surface"""
        pass  # To be implemented when the building needs to be drawn
>>>>>>> 233fce6b
<|MERGE_RESOLUTION|>--- conflicted
+++ resolved
@@ -4,15 +4,14 @@
 
 from mytower.game.core.types import FloorType
 from mytower.game.core.units import Blocks, Time
-from mytower.game.entities.entities_protocol import (
-    BuildingProtocol,
-    ElevatorBankList,  # Use alias
-    ElevatorBankProtocol,
-    ElevatorList,  # Use alias
-    ElevatorProtocol,
-    FloorList,  # Use alias
-    FloorProtocol,
-)
+from mytower.game.entities.entities_protocol import \
+    ElevatorBankList  # Use alias
+from mytower.game.entities.entities_protocol import ElevatorList  # Use alias
+from mytower.game.entities.entities_protocol import FloorList  # Use alias
+from mytower.game.entities.entities_protocol import (BuildingProtocol,
+                                                     ElevatorBankProtocol,
+                                                     ElevatorProtocol,
+                                                     FloorProtocol)
 from mytower.game.entities.floor import Floor
 from mytower.game.utilities.logger import LoggerProvider, MyTowerLogger
 
@@ -31,13 +30,8 @@
         self._logger: MyTowerLogger = logger_provider.get_logger("Building")
 
         self._floor_width: Blocks = Blocks(width)  # Width in grid cells
-<<<<<<< HEAD
-        self._floors: Dict[int, Floor] = {}  # Dictionary with floor number as key
-        self._elevator_banks: List[ElevatorBankProtocol] = []  # List of elevator objects
-=======
         self._floors: dict[int, Floor] = {}  # Dictionary with floor number as key
         self._elevator_banks: list[ElevatorBankProtocol] = []  # List of elevator objects
->>>>>>> 233fce6b
 
     @property
     @override
@@ -102,12 +96,4 @@
     @override
     def update(self, dt: Time) -> None:
         """Update the building state by time increment dt"""
-<<<<<<< HEAD
-        pass
-=======
-        pass
-
-    def draw(self, surface: Surface) -> None:
-        """Draw the building on the given surface"""
-        pass  # To be implemented when the building needs to be drawn
->>>>>>> 233fce6b
+        pass