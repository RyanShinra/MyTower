from __future__ import annotations  # Defer type evaluation

from typing import TYPE_CHECKING, Final

import pygame
from pygame.font import Font

from mytower.game.core.config import PersonConfigProtocol, PersonCosmeticsProtocol
from mytower.game.core.constants import BLOCK_WIDTH, DEFAULT_FLOOR_HEIGHT  # TODO: Move this into a config
from mytower.game.core.units import Blocks, Pixels

if TYPE_CHECKING:
    from pygame import Surface

    from mytower.game.models.model_snapshots import PersonSnapshot
    from mytower.game.utilities.logger import LoggerProvider, MyTowerLogger


class PersonRenderer:
    def __init__(
        self,
        person_config: PersonConfigProtocol,
        person_cosmetics: PersonCosmeticsProtocol,
        logger_provider: LoggerProvider,
    ) -> None:
        self._logger: MyTowerLogger = logger_provider.get_logger("PersonRenderer")
        self._cosmetics: PersonCosmeticsProtocol = person_cosmetics
        self._config: PersonConfigProtocol = person_config

    # Someday this will be replaced with a proper transform system
    def y_position(self, surface: Surface, vert_position: Blocks) -> Pixels:
        """Calculate the y position for the given person"""
        apparent_floor: Blocks = vert_position - Blocks(
            1.0
        )  # Floors are 1 indexed / Alternatively, we want the feet to be at the bottom of the block
        z_bottom: Pixels = apparent_floor.in_pixels

        half_floor_height: Pixels = Pixels(int(float(DEFAULT_FLOOR_HEIGHT.in_pixels) / 2.0))
        z_centered: Pixels = z_bottom + half_floor_height

        screen_height: Pixels = Pixels(surface.get_height())
        y_centered: Pixels = screen_height - z_centered
        return y_centered

    def x_position(self, _: Surface, horiz_position: Blocks) -> Pixels:
        """Calculate the x position for the given person"""
        x_left: Pixels = horiz_position.in_pixels
        block_half_width: Pixels = Pixels(int(BLOCK_WIDTH.in_pixels / 2.0))
        x_centered: Pixels = x_left + block_half_width
        return x_centered

    def draw(self, drawing_surface: Surface, person: PersonSnapshot) -> None:
        """Draw the person on the given surface"""
        self._logger.trace(f"Drawing person: {person.person_id}")

        # Calculate position and draw a simple circle for now
        y_center: Pixels = self.y_position(drawing_surface, person.current_vertical_position)
        x_center: Pixels = self.x_position(drawing_surface, person.current_horizontal_position)
        draw_center: tuple[int, int] = (int(x_center), int(y_center))
        draw_radius: int = int(self._config.RADIUS.in_pixels)

        x_dest_center: Pixels = self.x_position(drawing_surface, person.destination_horizontal_position)
        y_dest_center: Pixels = self.y_position(drawing_surface, Blocks(person.destination_floor_num))
        draw_dest_center: tuple[int, int] = (int(x_dest_center), int(y_dest_center))

        # FOR demo purposes only, Don't draw once they reach their destination
        if draw_center == draw_dest_center:
            return  # Don't draw if at destination

        font: Final[Font] = pygame.font.SysFont("Consolas", 24)
        dest_target: Final[Surface] = font.render("X", True, person.draw_color)
        drawing_surface.blit(
            dest_target,
            (draw_dest_center[0] - dest_target.get_width() // 2, draw_dest_center[1] - dest_target.get_height() // 2),
        )
        # Draw the person as a circle
<<<<<<< HEAD
        pygame.draw.circle(drawing_surface, person.draw_color, draw_center, draw_radius)
=======
        pygame.draw.circle(drawing_surface, person.draw_color, draw_center, draw_radius)
>>>>>>> 233fce6b
<|MERGE_RESOLUTION|>--- conflicted
+++ resolved
@@ -74,8 +74,4 @@
             (draw_dest_center[0] - dest_target.get_width() // 2, draw_dest_center[1] - dest_target.get_height() // 2),
         )
         # Draw the person as a circle
-<<<<<<< HEAD
-        pygame.draw.circle(drawing_surface, person.draw_color, draw_center, draw_radius)
-=======
-        pygame.draw.circle(drawing_surface, person.draw_color, draw_center, draw_radius)
->>>>>>> 233fce6b
+        pygame.draw.circle(drawing_surface, person.draw_color, draw_center, draw_radius)