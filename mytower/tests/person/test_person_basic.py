--- conflicted
+++ resolved
@@ -37,28 +37,13 @@
         assert person_with_floor.testing_confirm_horiz_dest_is(Blocks(15.0))  # Wrap in Blocks
 
     def test_person_creation_invalid_floor_raises_value_error(
-<<<<<<< HEAD
-        self,
-        building_factory: Callable[..., Mock],
-        mock_logger_provider: MagicMock,
-        mock_game_config: MagicMock
-=======
         self, building_factory: Callable[..., Mock], mock_logger_provider: MagicMock, mock_game_config: MagicMock
->>>>>>> 233fce6b
     ) -> None:
         """Test that creating a person with invalid initial floor raises ValueError"""
         mock_building_with_floor = building_factory(has_floors=True)
 
         # Building has 10 floors (from fixture)
         with pytest.raises(ValueError, match=f"Initial floor {BUILDING_DEFAULT_NUM_FLOORS + 1} is out of bounds"):
-<<<<<<< HEAD
-            Person(config=mock_game_config, logger_provider=mock_logger_provider, building=mock_building_with_floor, initial_floor_number=BUILDING_DEFAULT_NUM_FLOORS + 1, initial_horiz_position=5)  # Floor too high
-
-        with pytest.raises(ValueError, match="Initial floor -1 is out of bounds"):
-            Person(config=mock_game_config, logger_provider=mock_logger_provider, building=mock_building_with_floor, initial_floor_number=-1, initial_horiz_position=5)  # Floor too low
-
-    def test_person_creation_invalid_block_raises_value_error(self, mock_building_with_floor: MagicMock, mock_logger_provider: MagicMock, mock_game_config: MagicMock) -> None:
-=======
             Person(
                 config=mock_game_config,
                 logger_provider=mock_logger_provider,
@@ -79,7 +64,6 @@
     def test_person_creation_invalid_block_raises_value_error(
         self, mock_building_with_floor: MagicMock, mock_logger_provider: MagicMock, mock_game_config: MagicMock
     ) -> None:
->>>>>>> 233fce6b
         """Test that creating a person with invalid initial block raises ValueError"""
         # Building has 20 width (from fixture)
         with pytest.raises(ValueError, match=f"Initial block {BUILDING_DEFAULT_FLOOR_WIDTH + 2} is out of bounds"):
@@ -100,18 +84,6 @@
                 initial_horiz_position=-5.0,
             )  # Block too low
 
-<<<<<<< HEAD
-        with pytest.raises(ValueError, match=f"Initial block -5.0 is out of bounds"):
-            Person(config=mock_game_config, logger_provider=mock_logger_provider, building=mock_building_with_floor, initial_floor_number=5, initial_horiz_position=-5.0)  # Block too low
-
-    def test_set_destination_out_of_bounds_raises_value_error(self, person_with_floor: Person, mock_building_no_floor: MagicMock) -> None:
-        """Test that out-of-bounds destinations get clamped to valid range"""
-        # Building has 10 floors, 20 width (from fixture)
-        with pytest.raises(ValueError, match=f"Destination floor {BUILDING_DEFAULT_NUM_FLOORS + 1} is out of bounds"):
-            person_with_floor.set_destination(dest_floor_num=BUILDING_DEFAULT_NUM_FLOORS + 1, dest_horiz_pos=Blocks(15.0))  # Wrap in Blocks
-
-        #TODO: This will need be revised if we ever have buildings with negative floor numbers
-=======
     def test_set_destination_out_of_bounds_raises_value_error(
         self, person_with_floor: Person, mock_building_no_floor: MagicMock
     ) -> None:
@@ -123,23 +95,16 @@
             )  # Wrap in Blocks
 
         # TODO: This will need be revised if we ever have buildings with negative floor numbers
->>>>>>> 233fce6b
         with pytest.raises(ValueError, match="Destination floor -1 is out of bounds"):
             person_with_floor.set_destination(dest_floor_num=-1, dest_horiz_pos=Blocks(15.0))  # Wrap in Blocks
 
         # Match the new error message format that includes "Blocks(22.0)"
         with pytest.raises(ValueError, match=r"Destination block Blocks\(22\.0\) is out of bounds"):
-<<<<<<< HEAD
-            person_with_floor.set_destination(dest_floor_num=5, dest_horiz_pos=Blocks(float(BUILDING_DEFAULT_FLOOR_WIDTH + 2)))  # Wrap in Blocks
-
-        #TODO: We will need to revisit this when buildings don't start at block 0 (the far left edge of the screen)
-=======
             person_with_floor.set_destination(
                 dest_floor_num=5, dest_horiz_pos=Blocks(float(BUILDING_DEFAULT_FLOOR_WIDTH + 2))
             )  # Wrap in Blocks
 
         # TODO: We will need to revisit this when buildings don't start at block 0 (the far left edge of the screen)
->>>>>>> 233fce6b
         # Match the new error message format that includes "Blocks(-5.0)"
         with pytest.raises(ValueError, match=r"Destination block Blocks\(-5\.0\) is out of bounds"):
             person_with_floor.set_destination(dest_floor_num=5, dest_horiz_pos=Blocks(-5.0))  # Wrap in Blocks
@@ -161,13 +126,9 @@
         person_with_floor.direction = HorizontalDirection.LEFT
         assert person_with_floor.direction == HorizontalDirection.LEFT
 
-<<<<<<< HEAD
-    def test_color_palette_assignment(self, mock_building_with_floor: Mock, mock_logger_provider: MagicMock, mock_game_config: MagicMock) -> None:
-=======
     def test_color_palette_assignment(
         self, mock_building_with_floor: Mock, mock_logger_provider: MagicMock, mock_game_config: MagicMock
     ) -> None:
->>>>>>> 233fce6b
         """Test that people get colors from the palette in sequence"""
         # Save initial color index
         initial_color_index = Person._color_index
