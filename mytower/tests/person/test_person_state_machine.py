from unittest.mock import MagicMock, patch

from mytower.game.core.types import PersonState
from mytower.game.core.units import Time
from mytower.game.entities.person import Person

class TestPersonStateMachine:
    """Test Person state machine transitions and update logic"""

    def test_update_routes_to_correct_state_method(self, person_with_floor: Person) -> None:
        """Test that update() calls the correct state-specific method"""
        with patch.object(person_with_floor, "update_idle") as mock_idle:
            person_with_floor.testing_set_current_state(PersonState.IDLE)
            person_with_floor.update(Time(1.0))
            mock_idle.assert_called_once_with(Time(1.0))

<<<<<<< HEAD
        with patch.object(person_with_floor, 'update_walking') as mock_walking:
=======
        with patch.object(person_with_floor, "update_walking") as mock_walking:
>>>>>>> 233fce6b
            person_with_floor.testing_set_current_state(PersonState.WALKING)
            person_with_floor.update(Time(1.0))
            mock_walking.assert_called_once_with(Time(1.0))

    def test_update_waiting_for_elevator_increments_time(self, person_with_floor: Person) -> None:
        """Test that waiting state increments waiting time"""
        person_with_floor.testing_set_current_state(PersonState.WAITING_FOR_ELEVATOR)
        person_with_floor.testing_set_wait_time(Time(5.0))
        initial_wait_time: Time = person_with_floor.testing_get_wait_time()

        person_with_floor.update(Time(2.5))

        assert person_with_floor.testing_get_wait_time() == initial_wait_time + Time(2.5)

    def test_update_in_elevator_follows_elevator_position(self, person_with_floor: Person) -> None:
        """Test that person in elevator updates position based on elevator"""
        mock_elevator = MagicMock()
        mock_elevator.vertical_position = 6.7
        mock_elevator.parent_elevator_bank.horizontal_position = 12

        person_with_floor.testing_set_current_state(PersonState.IN_ELEVATOR)
        person_with_floor.testing_set_current_elevator(mock_elevator)

        person_with_floor.update(Time(1.0))

        assert person_with_floor.testing_get_current_vertical_position() == 6.7
        assert person_with_floor.current_horizontal_position == 12<|MERGE_RESOLUTION|>--- conflicted
+++ resolved
@@ -3,6 +3,7 @@
 from mytower.game.core.types import PersonState
 from mytower.game.core.units import Time
 from mytower.game.entities.person import Person
+
 
 class TestPersonStateMachine:
     """Test Person state machine transitions and update logic"""
@@ -14,11 +15,7 @@
             person_with_floor.update(Time(1.0))
             mock_idle.assert_called_once_with(Time(1.0))
 
-<<<<<<< HEAD
-        with patch.object(person_with_floor, 'update_walking') as mock_walking:
-=======
         with patch.object(person_with_floor, "update_walking") as mock_walking:
->>>>>>> 233fce6b
             person_with_floor.testing_set_current_state(PersonState.WALKING)
             person_with_floor.update(Time(1.0))
             mock_walking.assert_called_once_with(Time(1.0))
