import pytest

from mytower.game.core.types import HorizontalDirection, PersonState
from mytower.game.core.units import Blocks, Time  # Add unit import
from mytower.game.entities.entities_protocol import BuildingProtocol
from mytower.game.entities.person import Person


class TestPersonPhysics:
    """Test Person movement calculations and boundary enforcement"""

    def test_left_is_negative(self) -> None:
        assert 1 * HorizontalDirection.LEFT.value == -1

    def test_right_is_positive(self) -> None:
        assert 1 * HorizontalDirection.RIGHT.value == 1

    def test_stationary_is_zero(self) -> None:
        assert 1 * HorizontalDirection.STATIONARY.value == 0

    @pytest.mark.parametrize(
        "direction,initial_block,dt,target_block",
        [
            (HorizontalDirection.RIGHT, Blocks(5), Time(2.0), Blocks(6)),  # Either-or case, depends on speed
            (HorizontalDirection.RIGHT, Blocks(1), Time(2.0), Blocks(9)),  # Should move but not reach target
            (HorizontalDirection.RIGHT, Blocks(1), Time(10.0), Blocks(3)),  # Should reach target
            (HorizontalDirection.LEFT, Blocks(10), Time(4.0), Blocks(8)),  # Either-or case, depends on speed
            (HorizontalDirection.LEFT, Blocks(10), Time(2.0), Blocks(2)),  # Should move but not reach target
            (HorizontalDirection.LEFT, Blocks(10), Time(10.0), Blocks(7)),  # Should reach target
            (HorizontalDirection.STATIONARY, Blocks(7), Time(3.0), Blocks(7)),  # No movement
        ],
    )
    def test_walking_moves_linear(
        self,
        person_with_floor: Person,
        direction: HorizontalDirection,
        initial_block: Blocks,
        dt: Time,
        target_block: Blocks,
    ) -> None:
        """Test that walking movement is linear and respects direction"""
        person_with_floor.testing_set_current_horiz_position(initial_block)
        person_with_floor.direction = direction
        person_with_floor.testing_set_current_state(PersonState.WALKING)
        person_with_floor.set_destination(
            dest_floor_num=person_with_floor.current_floor_num, dest_horiz_pos=target_block
        )

        person_with_floor.update_walking(dt)
        dx: Blocks = (person_with_floor.max_velocity * dt).in_blocks
        total_distance: Blocks = abs(target_block - initial_block)

        if total_distance <= dx:
            # Should reach the target
            assert person_with_floor.current_horizontal_position == target_block
        else:
            # Should move in the correct direction but not reach the target
            expected_block: Blocks = initial_block + (dx * direction.value)
            assert person_with_floor.current_horizontal_position == expected_block

    def test_walking_stops_at_boundaries(self, person_with_floor: Person) -> None:
        """Test that walking respects building boundaries"""
        building: BuildingProtocol = person_with_floor.building
        assert building is not None, "Building should be set in fixture"

        # Test left boundary
        person_with_floor.testing_set_current_horiz_position(Blocks(0.5))
        person_with_floor.direction = HorizontalDirection.LEFT
        person_with_floor.testing_set_current_state(PersonState.WALKING)
        person_with_floor.set_destination(dest_floor_num=person_with_floor.current_floor_num, dest_horiz_pos=Blocks(0))

        person_with_floor.update_walking(Time(5.0))
        assert person_with_floor.current_horizontal_position >= Blocks(0), "Person should not move past left boundary"
        assert person_with_floor.direction == HorizontalDirection.STATIONARY
        assert person_with_floor.state == PersonState.IDLE

        # Test right boundary
        right_boundary: Blocks = building.building_width
        person_with_floor.testing_set_current_horiz_position(right_boundary - Blocks(0.5))
        person_with_floor.direction = HorizontalDirection.RIGHT
        person_with_floor.testing_set_current_state(PersonState.WALKING)
<<<<<<< HEAD
        person_with_floor.set_destination(dest_floor_num=person_with_floor.current_floor_num, dest_horiz_pos=right_boundary)
=======
        person_with_floor.set_destination(
            dest_floor_num=person_with_floor.current_floor_num, dest_horiz_pos=right_boundary
        )
>>>>>>> 233fce6b

        person_with_floor.update_walking(Time(5.0))
        assert (
            person_with_floor.current_horizontal_position <= right_boundary
        ), "Person should not move past right boundary"
        assert person_with_floor.direction == HorizontalDirection.STATIONARY
        assert person_with_floor.state == PersonState.IDLE<|MERGE_RESOLUTION|>--- conflicted
+++ resolved
@@ -79,13 +79,9 @@
         person_with_floor.testing_set_current_horiz_position(right_boundary - Blocks(0.5))
         person_with_floor.direction = HorizontalDirection.RIGHT
         person_with_floor.testing_set_current_state(PersonState.WALKING)
-<<<<<<< HEAD
-        person_with_floor.set_destination(dest_floor_num=person_with_floor.current_floor_num, dest_horiz_pos=right_boundary)
-=======
         person_with_floor.set_destination(
             dest_floor_num=person_with_floor.current_floor_num, dest_horiz_pos=right_boundary
         )
->>>>>>> 233fce6b
 
         person_with_floor.update_walking(Time(5.0))
         assert (
