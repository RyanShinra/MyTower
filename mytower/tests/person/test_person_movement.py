--- conflicted
+++ resolved
@@ -28,13 +28,9 @@
         assert person_with_floor.current_horizontal_position == original_block
         assert person_with_floor.current_floor_num == original_floor
 
-<<<<<<< HEAD
-    def test_update_idle_different_floor_no_elevator(self, person_with_floor: Person, mock_building_with_floor: MagicMock) -> None:
-=======
     def test_update_idle_different_floor_no_elevator(
         self, person_with_floor: Person, mock_building_with_floor: MagicMock
     ) -> None:
->>>>>>> 233fce6b
         """Test person behavior when needing different floor but no elevator available"""
         mock_building_with_floor.get_elevator_banks_on_floor.return_value = []  # No elevators
 
@@ -44,13 +40,9 @@
         # Should stay idle since no elevator available
         assert person_with_floor.state == PersonState.IDLE
 
-<<<<<<< HEAD
-    def test_update_idle_finds_elevator_starts_walking(self, person_with_floor: Person, mock_building_with_floor: MagicMock) -> None:
-=======
     def test_update_idle_finds_elevator_starts_walking(
         self, person_with_floor: Person, mock_building_with_floor: MagicMock
     ) -> None:
->>>>>>> 233fce6b
         """Test that person starts walking toward elevator when one is available"""
         # Person defaults to block 10, floor 5 - be sure to double check conftest
 
@@ -87,13 +79,9 @@
         assert person_with_floor.state == PersonState.IDLE
         assert person_with_floor.direction == HorizontalDirection.STATIONARY
 
-<<<<<<< HEAD
-    def test_update_walking_reaches_selected_elevator_waits(self, person_with_floor: Person, mock_building_with_floor: MagicMock) -> None:
-=======
     def test_update_walking_reaches_selected_elevator_waits(
         self, person_with_floor: Person, mock_building_with_floor: MagicMock
     ) -> None:
->>>>>>> 233fce6b
         """Test walking to elevator triggers waiting state"""
         mock_elevator_bank = MagicMock()
         mock_elevator_bank.get_waiting_position.return_value = Blocks(5)  # Wrap in Blocks
@@ -112,13 +100,9 @@
         assert person_with_floor.state == PersonState.WAITING_FOR_ELEVATOR
         mock_elevator_bank.add_waiting_passenger.assert_called_once_with(person_with_floor)
 
-<<<<<<< HEAD
-    def test_find_nearest_elevator_bank_chooses_closest(self, person_with_floor: Person, mock_building_with_floor: MagicMock) -> None:
-=======
     def test_find_nearest_elevator_bank_chooses_closest(
         self, person_with_floor: Person, mock_building_with_floor: MagicMock
     ) -> None:
->>>>>>> 233fce6b
         """Test that person finds the closest elevator bank"""
         # Set up multiple elevator banks at different distances
         far_elevator = MagicMock()
@@ -142,11 +126,7 @@
         # Person Initial floor: 5, initial block: 10 - be sure to double check conftest
         person_with_floor.set_destination(dest_floor_num=8, dest_horiz_pos=Blocks(15.0))  # Already wrapped
         person_with_floor.testing_set_current_state(PersonState.WALKING)
-<<<<<<< HEAD
-        person_with_floor.direction = HorizontalDirection.RIGHT # Facing away from the elevator
-=======
         person_with_floor.direction = HorizontalDirection.RIGHT  # Facing away from the elevator
->>>>>>> 233fce6b
 
         mock_elevator_bank = MagicMock()
         mock_elevator_bank.horizontal_position = Blocks(3)  # Already wrapped - Person starts at block 10
@@ -154,14 +134,6 @@
         mock_elevator_bank.get_waiting_position.return_value = elevator_waiting_block
         mock_building_with_floor.get_elevator_banks_on_floor.return_value = [mock_elevator_bank]
 
-<<<<<<< HEAD
-        person_with_floor.update_idle(Time(6.0)) # default idle timeout is 5.0 (verify conftest configuration)
-        assert person_with_floor.state == PersonState.WALKING
-        assert person_with_floor.direction == HorizontalDirection.LEFT
-
-        person_with_floor.update_walking(Time(2.0)) # Person has to walk 8 blocks in total, should be 1.5 closer now
-        assert person_with_floor.state == PersonState.WALKING # Definitely shouldn't be there yet (unless you create super sprinters)
-=======
         person_with_floor.update_idle(Time(6.0))  # default idle timeout is 5.0 (verify conftest configuration)
         assert person_with_floor.state == PersonState.WALKING
         assert person_with_floor.direction == HorizontalDirection.LEFT
@@ -170,7 +142,6 @@
         assert (
             person_with_floor.state == PersonState.WALKING
         )  # Definitely shouldn't be there yet (unless you create super sprinters)
->>>>>>> 233fce6b
         assert person_with_floor.direction == HorizontalDirection.LEFT
 
         # Calculate time needed to walk to elevator: distance / speed (+ small buffer)
@@ -183,8 +154,4 @@
         person_with_floor.update_walking(walking_time)
         mock_elevator_bank.add_waiting_passenger.assert_called_once_with(person_with_floor)
         assert person_with_floor.current_horizontal_position == elevator_waiting_block
-<<<<<<< HEAD
-        assert person_with_floor.state == PersonState.WAITING_FOR_ELEVATOR
-=======
-        assert person_with_floor.state == PersonState.WAITING_FOR_ELEVATOR
->>>>>>> 233fce6b
+        assert person_with_floor.state == PersonState.WAITING_FOR_ELEVATOR