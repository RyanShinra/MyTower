# tests/person/test_person_floor_ownership.py
from __future__ import annotations

from unittest.mock import MagicMock

import pytest

from mytower.game.core.types import PersonState
from mytower.game.entities.person import Person


class TestPersonFloorOwnership:
    """Test Person floor ownership during elevator interactions"""

    def test_board_elevator_removes_from_current_floor(self, person_with_floor: Person) -> None:
        """Test that boarding elevator removes person from their current floor"""
        mock_elevator = MagicMock()
        mock_current_floor = MagicMock()

        # Setup: person is on a floor
        person_with_floor.testing_set_current_floor(mock_current_floor)

        person_with_floor.board_elevator(mock_elevator)

        # Should remove person from current floor
        mock_current_floor.remove_person.assert_called_once_with(person_with_floor.person_id)

        # Person should no longer have a current floor
        assert person_with_floor.current_floor is None
        assert person_with_floor.state == PersonState.IN_ELEVATOR

<<<<<<< HEAD
    def test_disembark_elevator_nonexistent_floor_raises_error(self, person_with_floor: Person, mock_building_with_floor: MagicMock) -> None:
=======
    def test_disembark_elevator_nonexistent_floor_raises_error(
        self, person_with_floor: Person, mock_building_with_floor: MagicMock
    ) -> None:
>>>>>>> 233fce6b
        """Test that disembarking onto non-existent floor raises RuntimeError"""
        mock_elevator = MagicMock()
        mock_elevator.current_floor_int = 99  # Non-existent floor
        mock_elevator.parent_elevator_bank.get_waiting_position.return_value = 3

        # Building returns None for non-existent floor
        mock_building_with_floor.get_floor_by_number.return_value = None

        # Setup: person is in elevator
        person_with_floor.testing_set_current_state(PersonState.IN_ELEVATOR)
        person_with_floor.testing_set_current_elevator(mock_elevator)

        with pytest.raises(RuntimeError, match="Cannot disembark elevator: floor 99 does not exist"):
            person_with_floor.disembark_elevator()

<<<<<<< HEAD
    def test_floor_ownership_transfer_during_elevator_journey(self, person_with_floor: Person, mock_building_with_floor: MagicMock) -> None:
=======
    def test_floor_ownership_transfer_during_elevator_journey(
        self, person_with_floor: Person, mock_building_with_floor: MagicMock
    ) -> None:
>>>>>>> 233fce6b
        """Test complete floor ownership transfer: floor A → elevator → floor B"""
        mock_elevator = MagicMock()
        mock_elevator.current_floor_int = 7
        mock_elevator.parent_elevator_bank.get_waiting_position.return_value = 5

        mock_origin_floor = MagicMock()
        mock_destination_floor = MagicMock()

        # Setup: person starts on origin floor
        person_with_floor.testing_set_current_floor(mock_origin_floor)

        # Step 1: Board elevator (should remove from origin floor)
        person_with_floor.board_elevator(mock_elevator)

        mock_origin_floor.remove_person.assert_called_once_with(person_with_floor.person_id)
        assert person_with_floor.current_floor is None
        assert person_with_floor.state == PersonState.IN_ELEVATOR

        # Step 2: Disembark elevator (should add to destination floor)
        person_with_floor.testing_set_current_state(PersonState.IN_ELEVATOR)  # Ensure correct state
        mock_building_with_floor.get_floor_by_number.return_value = mock_destination_floor

        person_with_floor.disembark_elevator()

        mock_destination_floor.add_person.assert_called_once_with(person_with_floor)
        assert person_with_floor.current_floor == mock_destination_floor
        assert person_with_floor.state == PersonState.IDLE

        # Verify no additional calls to origin floor
        pass  # Assertion moved to a separate test to avoid mypy unreachable warning

    def test_origin_floor_remove_person_called_once(
        self, person_with_floor: Person, mock_building_with_floor: MagicMock
    ) -> None:
        """Test that remove_person is called exactly once on origin floor during elevator journey"""
        mock_elevator = MagicMock()
        mock_elevator.current_floor_int = 7
        mock_elevator.parent_elevator_bank.get_waiting_position.return_value = 5

        mock_origin_floor = MagicMock()
        mock_destination_floor = MagicMock()

        # Setup: person starts on origin floor
        person_with_floor.testing_set_current_floor(mock_origin_floor)

        # Board elevator (should remove from origin floor)
        person_with_floor.board_elevator(mock_elevator)

        # Disembark elevator (should add to destination floor)
        person_with_floor.testing_set_current_state(PersonState.IN_ELEVATOR)
        mock_building_with_floor.get_floor_by_number.return_value = mock_destination_floor
        person_with_floor.disembark_elevator()

        # Now check the call count
        assert mock_origin_floor.remove_person.call_count == 1


class TestPersonFloorOwnershipEdgeCases:
    """Test edge cases in floor ownership"""

    def test_board_elevator_floor_removal_fails_handled_gracefully(self, person_with_floor: Person) -> None:
        """Test behavior when floor removal fails during boarding"""
        mock_elevator = MagicMock()
        mock_current_floor = MagicMock()
        mock_current_floor.remove_person.side_effect = KeyError("Person not found")

        person_with_floor.testing_set_current_floor(mock_current_floor)

        # This might depend on your error handling strategy
        # For now, let's assume the KeyError should propagate
        with pytest.raises(KeyError):
            person_with_floor.board_elevator(mock_elevator)

<<<<<<< HEAD
    def test_disembark_elevator_floor_addition_fails_handled_gracefully(self, person_with_floor: Person, mock_building_with_floor: MagicMock) -> None:
=======
    def test_disembark_elevator_floor_addition_fails_handled_gracefully(
        self, person_with_floor: Person, mock_building_with_floor: MagicMock
    ) -> None:
>>>>>>> 233fce6b
        """Test behavior when floor addition fails during disembarking"""
        mock_elevator = MagicMock()
        mock_elevator.current_floor_int = 8
        mock_elevator.parent_elevator_bank.get_waiting_position.return_value = 3

        mock_destination_floor = MagicMock()
        mock_destination_floor.add_person.side_effect = Exception("Floor is full")  # Hypothetical error
        mock_building_with_floor.get_floor_by_number.return_value = mock_destination_floor

        person_with_floor.testing_set_current_state(PersonState.IN_ELEVATOR)
        person_with_floor.testing_set_current_elevator(mock_elevator)

        # Should propagate the floor addition error
        with pytest.raises(Exception, match="Floor is full"):
            person_with_floor.disembark_elevator()


class TestPersonCurrentFloorProperty:
    """Test the current_floor property behavior"""

    def test_current_floor_set_during_initialization_when_floor_exists(
<<<<<<< HEAD
        self,
        mock_building_with_floor: MagicMock,
        mock_game_config: MagicMock,
        mock_logger_provider: MagicMock
=======
        self, mock_building_with_floor: MagicMock, mock_game_config: MagicMock, mock_logger_provider: MagicMock
>>>>>>> 233fce6b
    ) -> None:
        """Test that current_floor gets set if building has the floor"""

        new_person = Person(
            logger_provider=mock_logger_provider,
            building=mock_building_with_floor,
            initial_floor_number=5,
            initial_horiz_position=10.0,
            config=mock_game_config,
        )

        assert new_person.current_floor == mock_building_with_floor.get_floor_by_number.return_value
        mock_building_with_floor.get_floor_by_number.assert_called_with(5)<|MERGE_RESOLUTION|>--- conflicted
+++ resolved
@@ -29,13 +29,9 @@
         assert person_with_floor.current_floor is None
         assert person_with_floor.state == PersonState.IN_ELEVATOR
 
-<<<<<<< HEAD
-    def test_disembark_elevator_nonexistent_floor_raises_error(self, person_with_floor: Person, mock_building_with_floor: MagicMock) -> None:
-=======
     def test_disembark_elevator_nonexistent_floor_raises_error(
         self, person_with_floor: Person, mock_building_with_floor: MagicMock
     ) -> None:
->>>>>>> 233fce6b
         """Test that disembarking onto non-existent floor raises RuntimeError"""
         mock_elevator = MagicMock()
         mock_elevator.current_floor_int = 99  # Non-existent floor
@@ -51,13 +47,9 @@
         with pytest.raises(RuntimeError, match="Cannot disembark elevator: floor 99 does not exist"):
             person_with_floor.disembark_elevator()
 
-<<<<<<< HEAD
-    def test_floor_ownership_transfer_during_elevator_journey(self, person_with_floor: Person, mock_building_with_floor: MagicMock) -> None:
-=======
     def test_floor_ownership_transfer_during_elevator_journey(
         self, person_with_floor: Person, mock_building_with_floor: MagicMock
     ) -> None:
->>>>>>> 233fce6b
         """Test complete floor ownership transfer: floor A → elevator → floor B"""
         mock_elevator = MagicMock()
         mock_elevator.current_floor_int = 7
@@ -131,13 +123,9 @@
         with pytest.raises(KeyError):
             person_with_floor.board_elevator(mock_elevator)
 
-<<<<<<< HEAD
-    def test_disembark_elevator_floor_addition_fails_handled_gracefully(self, person_with_floor: Person, mock_building_with_floor: MagicMock) -> None:
-=======
     def test_disembark_elevator_floor_addition_fails_handled_gracefully(
         self, person_with_floor: Person, mock_building_with_floor: MagicMock
     ) -> None:
->>>>>>> 233fce6b
         """Test behavior when floor addition fails during disembarking"""
         mock_elevator = MagicMock()
         mock_elevator.current_floor_int = 8
@@ -159,14 +147,7 @@
     """Test the current_floor property behavior"""
 
     def test_current_floor_set_during_initialization_when_floor_exists(
-<<<<<<< HEAD
-        self,
-        mock_building_with_floor: MagicMock,
-        mock_game_config: MagicMock,
-        mock_logger_provider: MagicMock
-=======
         self, mock_building_with_floor: MagicMock, mock_game_config: MagicMock, mock_logger_provider: MagicMock
->>>>>>> 233fce6b
     ) -> None:
         """Test that current_floor gets set if building has the floor"""
 
