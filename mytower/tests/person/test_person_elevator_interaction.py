from unittest.mock import MagicMock

import pytest

from mytower.game.core.types import PersonState
from mytower.game.core.units import Blocks, Time
from mytower.game.entities.person import Person
from mytower.tests.test_utilities import StateAssertions, TypedMockFactory

class TestPersonElevatorInteraction:
    """Test Person interactions with elevators"""

    def test_board_elevator_changes_state(
<<<<<<< HEAD
        self,
        person_with_floor: Person,
        typed_mock_factory: TypedMockFactory,
        state_assertions: StateAssertions
=======
        self, person_with_floor: Person, typed_mock_factory: TypedMockFactory, state_assertions: StateAssertions
>>>>>>> 233fce6b
    ) -> None:
        """Test that boarding elevator updates person state correctly"""
        mock_elevator = typed_mock_factory.create_elevator_mock()

        person_with_floor.board_elevator(mock_elevator)

<<<<<<< HEAD
        state_assertions.assert_person_state(
            person_with_floor,
            expected_state=PersonState.IN_ELEVATOR
        )
=======
        state_assertions.assert_person_state(person_with_floor, expected_state=PersonState.IN_ELEVATOR)
>>>>>>> 233fce6b
        assert person_with_floor.testing_get_wait_time() == Time(0.0)
        assert person_with_floor.testing_get_current_elevator() == mock_elevator

    def test_disembark_elevator_success(
<<<<<<< HEAD
        self,
        person_with_floor: Person,
        typed_mock_factory: TypedMockFactory,
        state_assertions: StateAssertions
=======
        self, person_with_floor: Person, typed_mock_factory: TypedMockFactory, state_assertions: StateAssertions
>>>>>>> 233fce6b
    ) -> None:
        """Test successful elevator disembarking"""
        mock_elevator = typed_mock_factory.create_elevator_mock(current_floor=5)
        mock_elevator.parent_elevator_bank.get_waiting_position.return_value = Blocks(3)  # Return Blocks, not int!

        # Set up person as if they're in elevator
        person_with_floor.testing_set_current_state(PersonState.IN_ELEVATOR)
        person_with_floor.testing_set_current_elevator(mock_elevator)

        # The building is a mock, see the conftest.py
        mock_floor = typed_mock_factory.create_floor_mock(floor_num=5)
        person_with_floor.building.get_floor_by_number.return_value = mock_floor  # type: ignore

        person_with_floor.disembark_elevator()

        # Use state assertions for cleaner testing
        state_assertions.assert_person_state(
            person_with_floor,
            expected_state=PersonState.IDLE,
            expected_floor=5,
            expected_block=Blocks(3.0),  # Now matches mock return value
        )

        assert person_with_floor.current_floor == mock_floor
        mock_floor.add_person.assert_called_once_with(person_with_floor)
        assert person_with_floor.testing_get_current_elevator() is None
        assert person_with_floor.testing_get_next_elevator_bank() is None
        assert person_with_floor.testing_get_wait_time() == Time(0.0)

    def test_disembark_elevator_not_in_elevator_raises_error(self, person_with_floor: Person) -> None:
        """Test that a RuntimeError is raised when a person has a current elevator but is not in the IN_ELEVATOR state and attempts to disembark."""
        mock_elevator = MagicMock()
        mock_elevator.current_floor_int = 8
        mock_elevator.parent_elevator_bank.get_waiting_position.return_value = Blocks(3)  # Return Blocks!

        person_with_floor.testing_set_current_elevator(mock_elevator)
        person_with_floor.testing_set_current_state(PersonState.WALKING)  # Wrong state

        with pytest.raises(RuntimeError, match="Cannot disembark elevator: person must be in elevator state"):
            person_with_floor.disembark_elevator()

    def test_disembark_elevator_no_current_elevator_raises_error(self, person_with_floor: Person) -> None:
        """Test that an error is raised when a person is in IN_ELEVATOR state but has no current elevator assigned."""
        person_with_floor.testing_set_current_state(PersonState.IN_ELEVATOR)
        # No need to set _current_elevator = None as it's None by default

        with pytest.raises(RuntimeError, match="Cannot disembark elevator: no elevator is currently boarded"):
            person_with_floor.disembark_elevator()<|MERGE_RESOLUTION|>--- conflicted
+++ resolved
@@ -7,44 +7,24 @@
 from mytower.game.entities.person import Person
 from mytower.tests.test_utilities import StateAssertions, TypedMockFactory
 
+
 class TestPersonElevatorInteraction:
     """Test Person interactions with elevators"""
 
     def test_board_elevator_changes_state(
-<<<<<<< HEAD
-        self,
-        person_with_floor: Person,
-        typed_mock_factory: TypedMockFactory,
-        state_assertions: StateAssertions
-=======
         self, person_with_floor: Person, typed_mock_factory: TypedMockFactory, state_assertions: StateAssertions
->>>>>>> 233fce6b
     ) -> None:
         """Test that boarding elevator updates person state correctly"""
         mock_elevator = typed_mock_factory.create_elevator_mock()
 
         person_with_floor.board_elevator(mock_elevator)
 
-<<<<<<< HEAD
-        state_assertions.assert_person_state(
-            person_with_floor,
-            expected_state=PersonState.IN_ELEVATOR
-        )
-=======
         state_assertions.assert_person_state(person_with_floor, expected_state=PersonState.IN_ELEVATOR)
->>>>>>> 233fce6b
         assert person_with_floor.testing_get_wait_time() == Time(0.0)
         assert person_with_floor.testing_get_current_elevator() == mock_elevator
 
     def test_disembark_elevator_success(
-<<<<<<< HEAD
-        self,
-        person_with_floor: Person,
-        typed_mock_factory: TypedMockFactory,
-        state_assertions: StateAssertions
-=======
         self, person_with_floor: Person, typed_mock_factory: TypedMockFactory, state_assertions: StateAssertions
->>>>>>> 233fce6b
     ) -> None:
         """Test successful elevator disembarking"""
         mock_elevator = typed_mock_factory.create_elevator_mock(current_floor=5)
