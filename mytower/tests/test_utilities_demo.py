--- conflicted
+++ resolved
@@ -29,14 +29,7 @@
         assert person_mock.destination_floor_num == 8
         assert person_mock.state == PersonState.WALKING
 
-<<<<<<< HEAD
-    def test_create_person_mock_with_protocol_typing(
-        self,
-        typed_mock_factory: TypedMockFactory
-    ) -> None:
-=======
     def test_create_person_mock_with_protocol_typing(self, typed_mock_factory: TypedMockFactory) -> None:
->>>>>>> 233fce6b
         """Test creating a Person mock with explicit protocol typing"""
         # When you need PersonProtocol typing, use cast
         person_mock_raw = typed_mock_factory.create_person_mock(
@@ -72,13 +65,7 @@
     """Demonstrate StateAssertions with proper Mock handling"""
 
     def test_assert_person_state_with_real_person(
-<<<<<<< HEAD
-        self,
-        person_with_floor: Person,
-        state_assertions: StateAssertions
-=======
         self, person_with_floor: Person, state_assertions: StateAssertions
->>>>>>> 233fce6b
     ) -> None:
         """Test using StateAssertions with a real Person object"""
         # StateAssertions accepts both PersonProtocol and Mock
@@ -94,14 +81,7 @@
         self, typed_mock_factory: TypedMockFactory, state_assertions: StateAssertions
     ) -> None:
         """Test using StateAssertions with a Mock"""
-<<<<<<< HEAD
-        person_mock = typed_mock_factory.create_person_mock(
-            current_floor=7,
-            state=PersonState.WALKING
-        )
-=======
         person_mock = typed_mock_factory.create_person_mock(current_floor=7, state=PersonState.WALKING)
->>>>>>> 233fce6b
 
         # StateAssertions handles Mock just fine
         state_assertions.assert_person_state(person_mock, expected_state=PersonState.WALKING, expected_floor=7)
@@ -126,14 +106,7 @@
         person_with_floor.board_elevator(elevator_mock)
 
         # Use state assertions (accepts both protocol and Mock)
-<<<<<<< HEAD
-        state_assertions.assert_person_state(
-            person_with_floor,
-            expected_state=PersonState.IN_ELEVATOR
-        )
-=======
         state_assertions.assert_person_state(person_with_floor, expected_state=PersonState.IN_ELEVATOR)
->>>>>>> 233fce6b
 
         # Verify elevator reference
         assert person_with_floor.testing_get_current_elevator() == elevator_mock
@@ -167,14 +140,7 @@
         which is useful when you need to test specific edge cases.
         """
         # Create a fully mocked building
-<<<<<<< HEAD
-        building_mock: Mock = typed_mock_factory.create_building_mock(
-            num_floors=10,
-            floor_width=20.0
-        )
-=======
         building_mock: Mock = typed_mock_factory.create_building_mock(num_floors=10, floor_width=20.0)
->>>>>>> 233fce6b
 
         # Configure the building mock's floor behavior
         floor_mock: Mock = typed_mock_factory.create_floor_mock(floor_num=5)
@@ -190,15 +156,7 @@
         )
 
         # Now we have full control over building behavior
-<<<<<<< HEAD
-        state_assertions.assert_person_state(
-            person,
-            expected_state=PersonState.IDLE,
-            expected_floor=5
-        )
-=======
         state_assertions.assert_person_state(person, expected_state=PersonState.IDLE, expected_floor=5)
->>>>>>> 233fce6b
 
         # Verify the building mock was called correctly during Person init
         building_mock.get_floor_by_number.assert_called_with(5)
@@ -208,23 +166,10 @@
 class TestProperMockTypingPatterns:
     """Demonstrate proper patterns for Mock vs Protocol typing"""
 
-<<<<<<< HEAD
-    def test_when_to_cast_to_protocol(
-        self,
-        typed_mock_factory: TypedMockFactory
-    ) -> None:
-        """Show when casting to protocol is necessary"""
-        # Create mock - returns Mock
-        person_mock_raw = typed_mock_factory.create_person_mock(
-            current_floor=5,
-            destination_floor=10
-        )
-=======
     def test_when_to_cast_to_protocol(self, typed_mock_factory: TypedMockFactory) -> None:
         """Show when casting to protocol is necessary"""
         # Create mock - returns Mock
         person_mock_raw = typed_mock_factory.create_person_mock(current_floor=5, destination_floor=10)
->>>>>>> 233fce6b
 
         # Pattern 1: Use as Mock when testing mock behavior
         person_mock_raw.board_elevator.assert_not_called()  # Mock-specific method
@@ -237,14 +182,7 @@
         result = process_person_production(person_protocol)
         assert result == "Floor 5"
 
-<<<<<<< HEAD
-    def test_mock_flexibility(
-        self,
-        typed_mock_factory: TypedMockFactory
-    ) -> None:
-=======
     def test_mock_flexibility(self, typed_mock_factory: TypedMockFactory) -> None:
->>>>>>> 233fce6b
         """Show that Mocks are more flexible than protocols"""
         elevator_mock = typed_mock_factory.create_elevator_mock()
 
