--- conflicted
+++ resolved
@@ -25,13 +25,9 @@
         assert mock_elevator.idle_time == Time(0.4)
         mock_elevator.request_load_passengers.assert_not_called()
 
-<<<<<<< HEAD
-    def test_idle_elevator_loads_waiting_passengers_same_floor(self, elevator_bank: ElevatorBank, mock_elevator: MagicMock, mock_person_factory: PersonFactory) -> None:
-=======
     def test_idle_elevator_loads_waiting_passengers_same_floor(
         self, elevator_bank: ElevatorBank, mock_elevator: MagicMock, mock_person_factory: PersonFactory
     ) -> None:
->>>>>>> 233fce6b
         """Test that elevator loads passengers from the floor it is currently at, but none others"""
 
         mock_elevator.current_floor_int = 5
@@ -43,22 +39,14 @@
         elevator_bank.add_waiting_passenger(mock_person_factory(cur_floor_num=5, dest_floor_num=8))
         assert len(elevator_bank.testing_get_upward_queue(5)) == 1  # Make sure this is set before we run the test
 
-<<<<<<< HEAD
-        elevator_bank.testing_update_idle_elevator(mock_elevator, Time(0.1)) # 100 ms
-=======
         elevator_bank.testing_update_idle_elevator(mock_elevator, Time(0.1))  # 100 ms
->>>>>>> 233fce6b
 
         # Only one passenger (or floor?) either way, it should only be called once
         mock_elevator.request_load_passengers.assert_called_once_with(VerticalDirection.UP)
 
-<<<<<<< HEAD
-    def test_idle_elevator_moves_to_request_when_no_local_passengers(self, elevator_bank: ElevatorBank, mock_elevator: MagicMock) -> None:
-=======
     def test_idle_elevator_moves_to_request_when_no_local_passengers(
         self, elevator_bank: ElevatorBank, mock_elevator: MagicMock
     ) -> None:
->>>>>>> 233fce6b
         """Test that idle elevator looks for requests on other floors when no local passengers"""
         mock_elevator.current_floor_int = 5
         mock_elevator.idle_time = Time(0.6)  # Past timeout
@@ -77,13 +65,9 @@
         call_args = mock_elevator.set_destination.call_args[0][0]
         assert call_args.floor == 8
 
-<<<<<<< HEAD
-    def test_idle_elevator_stays_idle_when_no_passengers_or_requests(self, elevator_bank: ElevatorBank, mock_elevator: MagicMock) -> None:
-=======
     def test_idle_elevator_stays_idle_when_no_passengers_or_requests(
         self, elevator_bank: ElevatorBank, mock_elevator: MagicMock
     ) -> None:
->>>>>>> 233fce6b
         """Test that idle elevator does nothing when no passengers or requests exist"""
         mock_elevator.current_floor_int = 5
         mock_elevator.idle_time = Time(0.6)  # Past timeout
@@ -96,13 +80,9 @@
         mock_elevator.request_load_passengers.assert_not_called()
         mock_elevator.set_destination.assert_not_called()
 
-<<<<<<< HEAD
-    def test_idle_elevator_continues_checking_after_reset(self, elevator_bank: ElevatorBank, mock_elevator: MagicMock) -> None:
-=======
     def test_idle_elevator_continues_checking_after_reset(
         self, elevator_bank: ElevatorBank, mock_elevator: MagicMock
     ) -> None:
->>>>>>> 233fce6b
         # First cycle - past timeout, nothing to do
         mock_elevator.idle_time = Time(0.6)
         elevator_bank.testing_update_idle_elevator(mock_elevator, Time(0.1))
@@ -112,13 +92,9 @@
         elevator_bank.testing_update_idle_elevator(mock_elevator, Time(0.3))
         assert mock_elevator.idle_time == Time(0.3)  # Should be accumulating again
 
-<<<<<<< HEAD
-    def test_idle_elevator_resets_timer_when_no_destinations(self, elevator_bank: ElevatorBank, mock_elevator: MagicMock) -> None:
-=======
     def test_idle_elevator_resets_timer_when_no_destinations(
         self, elevator_bank: ElevatorBank, mock_elevator: MagicMock
     ) -> None:
->>>>>>> 233fce6b
         mock_elevator.idle_time = Time(0.6)  # Past timeout
         mock_elevator.idle_wait_timeout = Time(0.5)
 
