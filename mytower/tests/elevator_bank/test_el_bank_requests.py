# test_el_bank_requests.py

from typing import Final

import pytest

from mytower.game.core.types import VerticalDirection
from mytower.game.entities.elevator_bank import ElevatorBank


# test_el_bank_requests.py
class TestRequestElevator:
    VALID_FLOORS: Final = [1, 5, 10]  # bottom, middle, top, keep in sync with the conftest.py
    DIRECTIONS: Final = [VerticalDirection.UP, VerticalDirection.DOWN]
    INVALID_FLOORS: Final = [-1, 0, 11, 100]

    @pytest.mark.parametrize("floor", VALID_FLOORS)
    @pytest.mark.parametrize("direction", DIRECTIONS)
<<<<<<< HEAD
    def test_request_elevator_valid_floor(self, elevator_bank: ElevatorBank, floor: int, direction: VerticalDirection) -> None:
=======
    def test_request_elevator_valid_floor(
        self, elevator_bank: ElevatorBank, floor: int, direction: VerticalDirection
    ) -> None:
>>>>>>> 233fce6b
        """Test that requesting an elevator on valid floors (boundary and middle) stores the request correctly"""

        # This should pass w/o raising an exception
        elevator_bank.request_elevator(floor, direction)

<<<<<<< HEAD
        requests: Final[set[VerticalDirection]] = elevator_bank.floor_requests[floor]
=======
        requests: Final[set[VerticalDirection]] = elevator_bank.get_requests_for_floor(floor)
>>>>>>> 233fce6b
        assert direction in requests
        assert len(requests) == 1

        for other_floor in range(elevator_bank.min_floor, elevator_bank.max_floor + 1, 1):
            if other_floor == floor:
<<<<<<< HEAD
                continue # Obviously, THIS floor won't be 0
            assert len(elevator_bank.floor_requests[other_floor]) == 0 # all the other floors should be empty

    @pytest.mark.parametrize("floor", VALID_FLOORS)
    @pytest.mark.parametrize("direction", DIRECTIONS)
    def test_request_multiple_directions_same_floor(self, elevator_bank: ElevatorBank, floor: int, direction: VerticalDirection) -> None:
=======
                continue  # Obviously, THIS floor won't be 0
            assert len(elevator_bank.get_requests_for_floor(other_floor)) == 0  # all the other floors should be empty

    @pytest.mark.parametrize("floor", VALID_FLOORS)
    @pytest.mark.parametrize("direction", DIRECTIONS)
    def test_request_multiple_directions_same_floor(
        self, elevator_bank: ElevatorBank, floor: int, direction: VerticalDirection
    ) -> None:
>>>>>>> 233fce6b
        """Test that regardless of floor, multiple button presses yield only two (i.e. both) buttons pressed"""

        # This should pass w/o raising an exception
        elevator_bank.request_elevator(floor, direction)

        # Let's make sure it behaves like a set
        elevator_bank.request_elevator(floor, VerticalDirection.UP)
        elevator_bank.request_elevator(floor, VerticalDirection.DOWN)

<<<<<<< HEAD
        assert len(elevator_bank.floor_requests[floor]) == 2
=======
        assert len(elevator_bank.get_requests_for_floor(floor)) == 2
>>>>>>> 233fce6b

    @pytest.mark.parametrize("direction", DIRECTIONS)
    def test_request_same_direction_multiple_floors(
        self, elevator_bank: ElevatorBank, direction: VerticalDirection
    ) -> None:
        """There should be 1 request on each of the `VALID_FLOORS`, regardless of direction"""

        # This should pass w/o raising an exception
        for req_floor in TestRequestElevator.VALID_FLOORS:
            elevator_bank.request_elevator(req_floor, direction)

        for tgt_floor in TestRequestElevator.VALID_FLOORS:
            requests: set[VerticalDirection] = elevator_bank.floor_requests[tgt_floor]
            assert direction in requests
            assert len(requests) == 1

    @pytest.mark.parametrize("invalid_floor", INVALID_FLOORS)
    @pytest.mark.parametrize("direction", DIRECTIONS)
    def test_request_invalid_floor_raises_error(
        self, elevator_bank: ElevatorBank, invalid_floor: int, direction: VerticalDirection
    ) -> None:
        """There should be an exception when you request a bogus floor"""

<<<<<<< HEAD
        with pytest.raises((ValueError)):  # Not sure which exception it throws
=======
        with pytest.raises(ValueError):  # Not sure which exception it throws
>>>>>>> 233fce6b
            elevator_bank.request_elevator(invalid_floor, direction)

    def test_request_invalid_direction_raises_error(self, elevator_bank: ElevatorBank, floor: int = 5) -> None:
        with pytest.raises(KeyError):
            elevator_bank.request_elevator(floor, VerticalDirection.STATIONARY)<|MERGE_RESOLUTION|>--- conflicted
+++ resolved
@@ -16,36 +16,20 @@
 
     @pytest.mark.parametrize("floor", VALID_FLOORS)
     @pytest.mark.parametrize("direction", DIRECTIONS)
-<<<<<<< HEAD
-    def test_request_elevator_valid_floor(self, elevator_bank: ElevatorBank, floor: int, direction: VerticalDirection) -> None:
-=======
     def test_request_elevator_valid_floor(
         self, elevator_bank: ElevatorBank, floor: int, direction: VerticalDirection
     ) -> None:
->>>>>>> 233fce6b
         """Test that requesting an elevator on valid floors (boundary and middle) stores the request correctly"""
 
         # This should pass w/o raising an exception
         elevator_bank.request_elevator(floor, direction)
 
-<<<<<<< HEAD
-        requests: Final[set[VerticalDirection]] = elevator_bank.floor_requests[floor]
-=======
         requests: Final[set[VerticalDirection]] = elevator_bank.get_requests_for_floor(floor)
->>>>>>> 233fce6b
         assert direction in requests
         assert len(requests) == 1
 
         for other_floor in range(elevator_bank.min_floor, elevator_bank.max_floor + 1, 1):
             if other_floor == floor:
-<<<<<<< HEAD
-                continue # Obviously, THIS floor won't be 0
-            assert len(elevator_bank.floor_requests[other_floor]) == 0 # all the other floors should be empty
-
-    @pytest.mark.parametrize("floor", VALID_FLOORS)
-    @pytest.mark.parametrize("direction", DIRECTIONS)
-    def test_request_multiple_directions_same_floor(self, elevator_bank: ElevatorBank, floor: int, direction: VerticalDirection) -> None:
-=======
                 continue  # Obviously, THIS floor won't be 0
             assert len(elevator_bank.get_requests_for_floor(other_floor)) == 0  # all the other floors should be empty
 
@@ -54,7 +38,6 @@
     def test_request_multiple_directions_same_floor(
         self, elevator_bank: ElevatorBank, floor: int, direction: VerticalDirection
     ) -> None:
->>>>>>> 233fce6b
         """Test that regardless of floor, multiple button presses yield only two (i.e. both) buttons pressed"""
 
         # This should pass w/o raising an exception
@@ -64,11 +47,7 @@
         elevator_bank.request_elevator(floor, VerticalDirection.UP)
         elevator_bank.request_elevator(floor, VerticalDirection.DOWN)
 
-<<<<<<< HEAD
-        assert len(elevator_bank.floor_requests[floor]) == 2
-=======
         assert len(elevator_bank.get_requests_for_floor(floor)) == 2
->>>>>>> 233fce6b
 
     @pytest.mark.parametrize("direction", DIRECTIONS)
     def test_request_same_direction_multiple_floors(
@@ -81,7 +60,7 @@
             elevator_bank.request_elevator(req_floor, direction)
 
         for tgt_floor in TestRequestElevator.VALID_FLOORS:
-            requests: set[VerticalDirection] = elevator_bank.floor_requests[tgt_floor]
+            requests: set[VerticalDirection] = elevator_bank.get_requests_for_floor(tgt_floor)
             assert direction in requests
             assert len(requests) == 1
 
@@ -92,11 +71,7 @@
     ) -> None:
         """There should be an exception when you request a bogus floor"""
 
-<<<<<<< HEAD
-        with pytest.raises((ValueError)):  # Not sure which exception it throws
-=======
         with pytest.raises(ValueError):  # Not sure which exception it throws
->>>>>>> 233fce6b
             elevator_bank.request_elevator(invalid_floor, direction)
 
     def test_request_invalid_direction_raises_error(self, elevator_bank: ElevatorBank, floor: int = 5) -> None:
