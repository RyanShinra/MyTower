# test_el_bank_ready_elevator.py

from typing import Final
from unittest.mock import MagicMock

import pytest

from mytower.game.core.types import VerticalDirection
from mytower.game.entities.elevator_bank import ElevatorBank
from mytower.game.entities.entities_protocol import ElevatorDestination
from mytower.tests.conftest import PersonFactory


class TestReadyElevatorLogic:
    """Tests for the core elevator dispatch algorithm in _update_ready_elevator()"""

    def test_ready_elevator_prioritizes_passengers_when_no_closer_requests(
        self, elevator_bank: ElevatorBank, mock_elevator: MagicMock
    ) -> None:
        """Test that passengers get priority when there are no call requests closer than passenger destinations"""
        mock_elevator.current_floor_int = 5
        mock_elevator.nominal_direction = VerticalDirection.UP

        # Elevator has passengers wanting floor 7
        mock_elevator.get_passenger_destinations_in_direction.return_value = [7]

        # Call request exists but is farther away
        elevator_bank.request_elevator(9, VerticalDirection.UP)

        # Act
        elevator_bank.testing_update_ready_elevator(mock_elevator)

        # Should choose passenger destination (7) over farther call request (9)
        mock_elevator.set_destination.assert_called_once()
        call_args = mock_elevator.set_destination.call_args[0][0]
        assert call_args.floor == 7

    def test_ready_elevator_services_closest_destination_first(
        self, elevator_bank: ElevatorBank, mock_elevator: MagicMock, mock_person_factory: PersonFactory
    ) -> None:
        """Test that elevator services closest destination first (proper elevator behavior)"""
        mock_elevator.current_floor_int = 5
        mock_elevator.nominal_direction = VerticalDirection.UP

        # Set up: elevator has passengers wanting to go to floor 8
        mock_elevator.get_passenger_destinations_in_direction.return_value = [8]

        # And there's also a call request for floor 7 (closer)
        elevator_bank.request_elevator(7, VerticalDirection.UP)

        # Act
        elevator_bank.testing_update_ready_elevator(mock_elevator)

        # Assert: Should choose closest destination first (7), not skip to passenger destination (8)
        # This is correct elevator behavior - service requests along the way
        mock_elevator.set_destination.assert_called_once()
        call_args = mock_elevator.set_destination.call_args[0][0]
        assert call_args.floor == 7

        # Should clear the request we're fulfilling
        requests_floor_7 = elevator_bank.floor_requests[7]
        assert VerticalDirection.UP not in requests_floor_7

        # No request exists for floor 8 (passenger destination), so nothing to clear there
        requests_floor_8 = elevator_bank.floor_requests[8]
        assert len(requests_floor_8) == 0

    def test_ready_elevator_continues_journey_after_intermediate_stop(
        self, elevator_bank: ElevatorBank, mock_elevator: MagicMock
    ) -> None:
        """Test inductive logic: after serving floor 7, elevator would continue to 8"""
        # Simulate: elevator has now arrived at floor 7, served the request
        mock_elevator.current_floor_int = 7
        mock_elevator.nominal_direction = VerticalDirection.UP

        # Still has passengers wanting floor 8
        mock_elevator.get_passenger_destinations_in_direction.return_value = [8]

        # No more requests at current floor or below

        # Act
        elevator_bank.testing_update_ready_elevator(mock_elevator)

        # Assert: Should now continue to passenger destination
        mock_elevator.set_destination.assert_called_once()
        call_args = mock_elevator.set_destination.call_args[0][0]
        assert call_args.floor == 8

    def test_ready_elevator_continues_current_direction_when_possible(
        self, elevator_bank: ElevatorBank, mock_elevator: MagicMock
    ) -> None:
        """Test that elevator continues in current direction when destinations exist"""
        mock_elevator.current_floor_int = 5
        mock_elevator.nominal_direction = VerticalDirection.UP

        # No passengers in elevator
        mock_elevator.get_passenger_destinations_in_direction.return_value = []

        # But there are call requests in the UP direction
        elevator_bank.request_elevator(7, VerticalDirection.UP)
        elevator_bank.request_elevator(9, VerticalDirection.UP)

        elevator_bank.testing_update_ready_elevator(mock_elevator)

        # Should choose closest floor in travel direction (7, not 9)
        mock_elevator.set_destination.assert_called_once()
        call_args = mock_elevator.set_destination.call_args[0][0]
        assert call_args.floor == 7

        # Should clear the request for floor 7
        requests_floor_7: set[VerticalDirection] = elevator_bank.floor_requests[7]
        assert VerticalDirection.UP not in requests_floor_7

        # Should not clear the request for floor 9
        requests_floor_9: set[VerticalDirection] = elevator_bank.floor_requests[9]
        assert VerticalDirection.UP in requests_floor_9

    def test_ready_elevator_reverses_when_no_forward_destinations(
        self, elevator_bank: ElevatorBank, mock_elevator: MagicMock
    ) -> None:
        """Test that elevator reverses direction when no destinations in current direction"""
        mock_elevator.current_floor_int = 8
        mock_elevator.nominal_direction = VerticalDirection.UP

        # No passengers or requests going UP from floor 8
        mock_elevator.get_passenger_destinations_in_direction.return_value = []

        # But there are requests going DOWN
        elevator_bank.request_elevator(5, VerticalDirection.DOWN)
        elevator_bank.request_elevator(3, VerticalDirection.DOWN)

        elevator_bank.testing_update_ready_elevator(mock_elevator)

        # Should choose highest floor below us when going down (5, not 3)
        mock_elevator.set_destination.assert_called_once()
        call_args = mock_elevator.set_destination.call_args[0][0]
        assert call_args.floor == 5

    def test_ready_elevator_stays_put_when_no_destinations_anywhere(
        self, elevator_bank: ElevatorBank, mock_elevator: MagicMock
    ) -> None:
        """Test that elevator doesn't move when no destinations exist"""
        mock_elevator.current_floor_int = 5
        mock_elevator.nominal_direction = VerticalDirection.UP

        # No passengers in elevator
        mock_elevator.get_passenger_destinations_in_direction.return_value = []

        # No call requests anywhere

        elevator_bank.testing_update_ready_elevator(mock_elevator)

        # Should not set any destination
        mock_elevator.set_destination.assert_not_called()

    def test_ready_elevator_chooses_closest_floor_up_ignores_behind(
        self, elevator_bank: ElevatorBank, mock_elevator: MagicMock
    ) -> None:
        """Test UP direction: choose minimum above current floor, ignore floors behind"""
        mock_elevator.current_floor_int = 4
        mock_elevator.nominal_direction = VerticalDirection.UP
        mock_elevator.get_passenger_destinations_in_direction.return_value = []

        # Requests both above AND below current floor
        elevator_bank.request_elevator(2, VerticalDirection.UP)  # Below - should be ignored
        elevator_bank.request_elevator(6, VerticalDirection.UP)  # Above - closest
        elevator_bank.request_elevator(8, VerticalDirection.UP)  # Above - farther
        elevator_bank.request_elevator(7, VerticalDirection.UP)  # Above - middle

        elevator_bank.testing_update_ready_elevator(mock_elevator)

        # Should choose closest above (6), ignore request below (2)
        mock_elevator.set_destination.assert_called_once()
        call_args = mock_elevator.set_destination.call_args[0][0]
        assert call_args.floor == 6

        # Should clear only the request we're fulfilling
        requests_floor_6 = elevator_bank.floor_requests[6]
        assert VerticalDirection.UP not in requests_floor_6
<<<<<<< HEAD

        # Other requests should remain
        assert VerticalDirection.UP in elevator_bank.floor_requests[2]
        assert VerticalDirection.UP in elevator_bank.floor_requests[7]
        assert VerticalDirection.UP in elevator_bank.floor_requests[8]

=======

        # Other requests should remain
        assert VerticalDirection.UP in elevator_bank.get_requests_for_floor(2)
        assert VerticalDirection.UP in elevator_bank.get_requests_for_floor(7)
        assert VerticalDirection.UP in elevator_bank.get_requests_for_floor(8)

>>>>>>> 233fce6b
    def test_ready_elevator_chooses_closest_floor_down_ignores_ahead(
        self, elevator_bank: ElevatorBank, mock_elevator: MagicMock
    ) -> None:
        """Test DOWN direction: choose maximum below current floor, ignore floors ahead"""
        mock_elevator.current_floor_int = 8
        mock_elevator.nominal_direction = VerticalDirection.DOWN
        mock_elevator.get_passenger_destinations_in_direction.return_value = []

        # Requests both below AND above current floor
        elevator_bank.request_elevator(10, VerticalDirection.DOWN)  # Above - should be ignored
<<<<<<< HEAD
        elevator_bank.request_elevator(3, VerticalDirection.DOWN)   # Below - farther
        elevator_bank.request_elevator(5, VerticalDirection.DOWN)   # Below - closest
        elevator_bank.request_elevator(2, VerticalDirection.DOWN)   # Below - farthest
=======
        elevator_bank.request_elevator(3, VerticalDirection.DOWN)  # Below - farther
        elevator_bank.request_elevator(5, VerticalDirection.DOWN)  # Below - closest
        elevator_bank.request_elevator(2, VerticalDirection.DOWN)  # Below - farthest
>>>>>>> 233fce6b

        elevator_bank.testing_update_ready_elevator(mock_elevator)

        # Should choose closest below (5), ignore request above (10)
        mock_elevator.set_destination.assert_called_once()
        call_args = mock_elevator.set_destination.call_args[0][0]
        assert call_args.floor == 5

        # Should clear only the request we're fulfilling
        requests_floor_5 = elevator_bank.floor_requests[5]
        assert VerticalDirection.DOWN not in requests_floor_5
<<<<<<< HEAD

        # Other requests should remain
        assert VerticalDirection.DOWN in elevator_bank.floor_requests[10]
        assert VerticalDirection.DOWN in elevator_bank.floor_requests[3]
        assert VerticalDirection.DOWN in elevator_bank.floor_requests[2]

=======

        # Other requests should remain
        assert VerticalDirection.DOWN in elevator_bank.get_requests_for_floor(10)
        assert VerticalDirection.DOWN in elevator_bank.get_requests_for_floor(3)
        assert VerticalDirection.DOWN in elevator_bank.get_requests_for_floor(2)

>>>>>>> 233fce6b
    def test_ready_elevator_mixed_passengers_and_requests(
        self, elevator_bank: ElevatorBank, mock_elevator: MagicMock
    ) -> None:
        """Test complex scenario with both passenger destinations and call requests"""
        mock_elevator.current_floor_int = 5
        mock_elevator.nominal_direction = VerticalDirection.UP

        # Elevator has passengers wanting floors 7 and 9
        mock_elevator.get_passenger_destinations_in_direction.return_value = [7, 9]

        # Also call requests for floors 6 and 8
        elevator_bank.request_elevator(6, VerticalDirection.UP)
        elevator_bank.request_elevator(8, VerticalDirection.UP)

        elevator_bank.testing_update_ready_elevator(mock_elevator)

        # Should choose closest overall destination (6 - call request)
        mock_elevator.set_destination.assert_called_once()
        call_args = mock_elevator.set_destination.call_args[0][0]
        assert call_args.floor == 6

        # Should clear the request we're fulfilling
        requests_floor_6 = elevator_bank.floor_requests[6]
        assert VerticalDirection.UP not in requests_floor_6

    def test_ready_elevator_direction_reversal_to_stationary_bias(
        self, elevator_bank: ElevatorBank, mock_elevator: MagicMock
    ) -> None:
        """Test that STATIONARY direction gets biased to UP when reversing"""
        mock_elevator.current_floor_int = 5
        mock_elevator.nominal_direction = VerticalDirection.STATIONARY
        mock_elevator.get_passenger_destinations_in_direction.return_value = []

        # Only requests going down
        elevator_bank.request_elevator(3, VerticalDirection.DOWN)

        elevator_bank.testing_update_ready_elevator(mock_elevator)

        # Should find the DOWN request even though we started STATIONARY
        mock_elevator.set_destination.assert_called_once()
        call_args = mock_elevator.set_destination.call_args[0][0]
        assert call_args.floor == 3

<<<<<<< HEAD
    def test_ready_elevator_clears_correct_request(
        self, elevator_bank: ElevatorBank, mock_elevator: MagicMock
    ) -> None:
=======
    def test_ready_elevator_clears_correct_request(self, elevator_bank: ElevatorBank, mock_elevator: MagicMock) -> None:
>>>>>>> 233fce6b
        """Test that only the request being fulfilled gets cleared"""
        mock_elevator.current_floor_int = 5
        mock_elevator.nominal_direction = VerticalDirection.UP
        mock_elevator.get_passenger_destinations_in_direction.return_value = []

        # Set up multiple requests
        elevator_bank.request_elevator(7, VerticalDirection.UP)
        elevator_bank.request_elevator(7, VerticalDirection.DOWN)  # Same floor, different direction
        elevator_bank.request_elevator(8, VerticalDirection.UP)

        elevator_bank.testing_update_ready_elevator(mock_elevator)

        # Should go to floor 7 (closest)
        mock_elevator.set_destination.assert_called_once()
        call_args = mock_elevator.set_destination.call_args[0][0]
        assert call_args.floor == 7

        # Should clear UP request for floor 7, but not DOWN request
        requests_floor_7: set[VerticalDirection] = elevator_bank.floor_requests[7]
        assert VerticalDirection.UP not in requests_floor_7
        assert VerticalDirection.DOWN in requests_floor_7  # Should still exist

        # Floor 8 request should be untouched
        requests_floor_8: set[VerticalDirection] = elevator_bank.floor_requests[8]
        assert VerticalDirection.UP in requests_floor_8


class TestDestinationCollection:
    """Test the helper methods used by ready elevator logic"""

<<<<<<< HEAD
    def test_collect_destinations_passengers_first(
        self, elevator_bank: ElevatorBank, mock_elevator: MagicMock
    ) -> None:
=======
    def test_collect_destinations_passengers_first(self, elevator_bank: ElevatorBank, mock_elevator: MagicMock) -> None:
>>>>>>> 233fce6b
        """Test that _collect_destinations includes passenger destinations first"""
        mock_elevator.get_passenger_destinations_in_direction.return_value = [7, 9]

        # Also some call requests
        elevator_bank.request_elevator(6, VerticalDirection.UP)
        elevator_bank.request_elevator(8, VerticalDirection.UP)

        # Use the actual method (assuming you add a testing accessor)
<<<<<<< HEAD
        destinations: Final[List[ElevatorDestination]] = elevator_bank.testing_collect_destinations(mock_elevator, floor=5, direction=VerticalDirection.UP)
=======
        destinations: Final[list[ElevatorDestination]] = elevator_bank.testing_collect_destinations(
            mock_elevator, floor=5, direction=VerticalDirection.UP
        )
>>>>>>> 233fce6b

        # Should include both passenger destinations and call requests
        # Extract floors for easier checking
        destination_floors = [dest.floor for dest in destinations]
        assert 7 in destination_floors  # Passenger
        assert 9 in destination_floors  # Passenger
        assert 6 in destination_floors  # Call request
        assert 8 in destination_floors  # Call request

<<<<<<< HEAD
    @pytest.mark.parametrize("direction,floors,expected", [
        (VerticalDirection.UP, [6, 8, 7], 6),      # UP: choose minimum
        (VerticalDirection.DOWN, [3, 5, 2], 5),    # DOWN: choose maximum
        (VerticalDirection.UP, [10], 10),          # Single destination
    ])
=======
    @pytest.mark.parametrize(
        "direction,floors,expected",
        [
            (VerticalDirection.UP, [6, 8, 7], 6),  # UP: choose minimum
            (VerticalDirection.DOWN, [3, 5, 2], 5),  # DOWN: choose maximum
            (VerticalDirection.UP, [10], 10),  # Single destination
        ],
    )
>>>>>>> 233fce6b
    def test_select_next_floor_logic(
        self, elevator_bank: ElevatorBank, direction: VerticalDirection, floors: list[int], expected: int
    ) -> None:
        """Test floor selection logic for different directions"""
        # Convert floors to ElevatorDestination objects
        destinations = [ElevatorDestination(floor, direction, True) for floor in floors]
        result = elevator_bank.testing_select_next_floor(destinations, direction)
        assert result.floor == expected


class TestRequestClearing:
    """Test that requests get properly cleared when elevators are assigned"""

<<<<<<< HEAD
    def test_request_cleared_after_destination_set(
        self, elevator_bank: ElevatorBank, mock_elevator: MagicMock
    ) -> None:
=======
    def test_request_cleared_after_destination_set(self, elevator_bank: ElevatorBank, mock_elevator: MagicMock) -> None:
>>>>>>> 233fce6b
        """Integration test: request should be cleared after elevator is assigned"""
        mock_elevator.current_floor_int = 3
        mock_elevator.nominal_direction = VerticalDirection.UP
        mock_elevator.get_passenger_destinations_in_direction.return_value = []

        # Set up request
        elevator_bank.request_elevator(5, VerticalDirection.UP)
<<<<<<< HEAD
        assert VerticalDirection.UP in elevator_bank.floor_requests[5]
=======
        assert VerticalDirection.UP in elevator_bank.get_requests_for_floor(5)
>>>>>>> 233fce6b

        # Process the ready elevator
        elevator_bank.testing_update_ready_elevator(mock_elevator)

        # Request should be cleared
        requests: set[VerticalDirection] = elevator_bank.floor_requests[5]
        assert VerticalDirection.UP not in requests
        assert len(requests) == 0

<<<<<<< HEAD
    def test_only_fulfilled_request_cleared(
        self, elevator_bank: ElevatorBank, mock_elevator: MagicMock
    ) -> None:
=======
    def test_only_fulfilled_request_cleared(self, elevator_bank: ElevatorBank, mock_elevator: MagicMock) -> None:
>>>>>>> 233fce6b
        """Test that only the specific request being fulfilled gets cleared"""
        mock_elevator.current_floor_int = 3
        mock_elevator.nominal_direction = VerticalDirection.UP
        mock_elevator.get_passenger_destinations_in_direction.return_value = []

        # Set up multiple requests on same floor
        elevator_bank.request_elevator(5, VerticalDirection.UP)
        elevator_bank.request_elevator(5, VerticalDirection.DOWN)

        elevator_bank.testing_update_ready_elevator(mock_elevator)

        # Only UP request should be cleared (that's the direction we're going)
        requests: set[VerticalDirection] = elevator_bank.floor_requests[5]
        assert VerticalDirection.UP not in requests
        assert VerticalDirection.DOWN in requests<|MERGE_RESOLUTION|>--- conflicted
+++ resolved
@@ -58,11 +58,11 @@
         assert call_args.floor == 7
 
         # Should clear the request we're fulfilling
-        requests_floor_7 = elevator_bank.floor_requests[7]
+        requests_floor_7 = elevator_bank.get_requests_for_floor(7)
         assert VerticalDirection.UP not in requests_floor_7
 
         # No request exists for floor 8 (passenger destination), so nothing to clear there
-        requests_floor_8 = elevator_bank.floor_requests[8]
+        requests_floor_8 = elevator_bank.get_requests_for_floor(8)
         assert len(requests_floor_8) == 0
 
     def test_ready_elevator_continues_journey_after_intermediate_stop(
@@ -108,11 +108,11 @@
         assert call_args.floor == 7
 
         # Should clear the request for floor 7
-        requests_floor_7: set[VerticalDirection] = elevator_bank.floor_requests[7]
+        requests_floor_7: set[VerticalDirection] = elevator_bank.get_requests_for_floor(7)
         assert VerticalDirection.UP not in requests_floor_7
 
         # Should not clear the request for floor 9
-        requests_floor_9: set[VerticalDirection] = elevator_bank.floor_requests[9]
+        requests_floor_9: set[VerticalDirection] = elevator_bank.get_requests_for_floor(9)
         assert VerticalDirection.UP in requests_floor_9
 
     def test_ready_elevator_reverses_when_no_forward_destinations(
@@ -175,23 +175,14 @@
         assert call_args.floor == 6
 
         # Should clear only the request we're fulfilling
-        requests_floor_6 = elevator_bank.floor_requests[6]
+        requests_floor_6 = elevator_bank.get_requests_for_floor(6)
         assert VerticalDirection.UP not in requests_floor_6
-<<<<<<< HEAD
-
-        # Other requests should remain
-        assert VerticalDirection.UP in elevator_bank.floor_requests[2]
-        assert VerticalDirection.UP in elevator_bank.floor_requests[7]
-        assert VerticalDirection.UP in elevator_bank.floor_requests[8]
-
-=======
 
         # Other requests should remain
         assert VerticalDirection.UP in elevator_bank.get_requests_for_floor(2)
         assert VerticalDirection.UP in elevator_bank.get_requests_for_floor(7)
         assert VerticalDirection.UP in elevator_bank.get_requests_for_floor(8)
 
->>>>>>> 233fce6b
     def test_ready_elevator_chooses_closest_floor_down_ignores_ahead(
         self, elevator_bank: ElevatorBank, mock_elevator: MagicMock
     ) -> None:
@@ -202,15 +193,9 @@
 
         # Requests both below AND above current floor
         elevator_bank.request_elevator(10, VerticalDirection.DOWN)  # Above - should be ignored
-<<<<<<< HEAD
-        elevator_bank.request_elevator(3, VerticalDirection.DOWN)   # Below - farther
-        elevator_bank.request_elevator(5, VerticalDirection.DOWN)   # Below - closest
-        elevator_bank.request_elevator(2, VerticalDirection.DOWN)   # Below - farthest
-=======
         elevator_bank.request_elevator(3, VerticalDirection.DOWN)  # Below - farther
         elevator_bank.request_elevator(5, VerticalDirection.DOWN)  # Below - closest
         elevator_bank.request_elevator(2, VerticalDirection.DOWN)  # Below - farthest
->>>>>>> 233fce6b
 
         elevator_bank.testing_update_ready_elevator(mock_elevator)
 
@@ -220,23 +205,14 @@
         assert call_args.floor == 5
 
         # Should clear only the request we're fulfilling
-        requests_floor_5 = elevator_bank.floor_requests[5]
+        requests_floor_5 = elevator_bank.get_requests_for_floor(5)
         assert VerticalDirection.DOWN not in requests_floor_5
-<<<<<<< HEAD
-
-        # Other requests should remain
-        assert VerticalDirection.DOWN in elevator_bank.floor_requests[10]
-        assert VerticalDirection.DOWN in elevator_bank.floor_requests[3]
-        assert VerticalDirection.DOWN in elevator_bank.floor_requests[2]
-
-=======
 
         # Other requests should remain
         assert VerticalDirection.DOWN in elevator_bank.get_requests_for_floor(10)
         assert VerticalDirection.DOWN in elevator_bank.get_requests_for_floor(3)
         assert VerticalDirection.DOWN in elevator_bank.get_requests_for_floor(2)
 
->>>>>>> 233fce6b
     def test_ready_elevator_mixed_passengers_and_requests(
         self, elevator_bank: ElevatorBank, mock_elevator: MagicMock
     ) -> None:
@@ -259,7 +235,7 @@
         assert call_args.floor == 6
 
         # Should clear the request we're fulfilling
-        requests_floor_6 = elevator_bank.floor_requests[6]
+        requests_floor_6 = elevator_bank.get_requests_for_floor(6)
         assert VerticalDirection.UP not in requests_floor_6
 
     def test_ready_elevator_direction_reversal_to_stationary_bias(
@@ -280,13 +256,7 @@
         call_args = mock_elevator.set_destination.call_args[0][0]
         assert call_args.floor == 3
 
-<<<<<<< HEAD
-    def test_ready_elevator_clears_correct_request(
-        self, elevator_bank: ElevatorBank, mock_elevator: MagicMock
-    ) -> None:
-=======
     def test_ready_elevator_clears_correct_request(self, elevator_bank: ElevatorBank, mock_elevator: MagicMock) -> None:
->>>>>>> 233fce6b
         """Test that only the request being fulfilled gets cleared"""
         mock_elevator.current_floor_int = 5
         mock_elevator.nominal_direction = VerticalDirection.UP
@@ -305,25 +275,19 @@
         assert call_args.floor == 7
 
         # Should clear UP request for floor 7, but not DOWN request
-        requests_floor_7: set[VerticalDirection] = elevator_bank.floor_requests[7]
+        requests_floor_7: set[VerticalDirection] = elevator_bank.get_requests_for_floor(7)
         assert VerticalDirection.UP not in requests_floor_7
         assert VerticalDirection.DOWN in requests_floor_7  # Should still exist
 
         # Floor 8 request should be untouched
-        requests_floor_8: set[VerticalDirection] = elevator_bank.floor_requests[8]
+        requests_floor_8: set[VerticalDirection] = elevator_bank.get_requests_for_floor(8)
         assert VerticalDirection.UP in requests_floor_8
 
 
 class TestDestinationCollection:
     """Test the helper methods used by ready elevator logic"""
 
-<<<<<<< HEAD
-    def test_collect_destinations_passengers_first(
-        self, elevator_bank: ElevatorBank, mock_elevator: MagicMock
-    ) -> None:
-=======
     def test_collect_destinations_passengers_first(self, elevator_bank: ElevatorBank, mock_elevator: MagicMock) -> None:
->>>>>>> 233fce6b
         """Test that _collect_destinations includes passenger destinations first"""
         mock_elevator.get_passenger_destinations_in_direction.return_value = [7, 9]
 
@@ -332,13 +296,9 @@
         elevator_bank.request_elevator(8, VerticalDirection.UP)
 
         # Use the actual method (assuming you add a testing accessor)
-<<<<<<< HEAD
-        destinations: Final[List[ElevatorDestination]] = elevator_bank.testing_collect_destinations(mock_elevator, floor=5, direction=VerticalDirection.UP)
-=======
         destinations: Final[list[ElevatorDestination]] = elevator_bank.testing_collect_destinations(
             mock_elevator, floor=5, direction=VerticalDirection.UP
         )
->>>>>>> 233fce6b
 
         # Should include both passenger destinations and call requests
         # Extract floors for easier checking
@@ -348,13 +308,6 @@
         assert 6 in destination_floors  # Call request
         assert 8 in destination_floors  # Call request
 
-<<<<<<< HEAD
-    @pytest.mark.parametrize("direction,floors,expected", [
-        (VerticalDirection.UP, [6, 8, 7], 6),      # UP: choose minimum
-        (VerticalDirection.DOWN, [3, 5, 2], 5),    # DOWN: choose maximum
-        (VerticalDirection.UP, [10], 10),          # Single destination
-    ])
-=======
     @pytest.mark.parametrize(
         "direction,floors,expected",
         [
@@ -363,7 +316,6 @@
             (VerticalDirection.UP, [10], 10),  # Single destination
         ],
     )
->>>>>>> 233fce6b
     def test_select_next_floor_logic(
         self, elevator_bank: ElevatorBank, direction: VerticalDirection, floors: list[int], expected: int
     ) -> None:
@@ -377,13 +329,7 @@
 class TestRequestClearing:
     """Test that requests get properly cleared when elevators are assigned"""
 
-<<<<<<< HEAD
-    def test_request_cleared_after_destination_set(
-        self, elevator_bank: ElevatorBank, mock_elevator: MagicMock
-    ) -> None:
-=======
     def test_request_cleared_after_destination_set(self, elevator_bank: ElevatorBank, mock_elevator: MagicMock) -> None:
->>>>>>> 233fce6b
         """Integration test: request should be cleared after elevator is assigned"""
         mock_elevator.current_floor_int = 3
         mock_elevator.nominal_direction = VerticalDirection.UP
@@ -391,27 +337,17 @@
 
         # Set up request
         elevator_bank.request_elevator(5, VerticalDirection.UP)
-<<<<<<< HEAD
-        assert VerticalDirection.UP in elevator_bank.floor_requests[5]
-=======
         assert VerticalDirection.UP in elevator_bank.get_requests_for_floor(5)
->>>>>>> 233fce6b
 
         # Process the ready elevator
         elevator_bank.testing_update_ready_elevator(mock_elevator)
 
         # Request should be cleared
-        requests: set[VerticalDirection] = elevator_bank.floor_requests[5]
+        requests: set[VerticalDirection] = elevator_bank.get_requests_for_floor(5)
         assert VerticalDirection.UP not in requests
         assert len(requests) == 0
 
-<<<<<<< HEAD
-    def test_only_fulfilled_request_cleared(
-        self, elevator_bank: ElevatorBank, mock_elevator: MagicMock
-    ) -> None:
-=======
     def test_only_fulfilled_request_cleared(self, elevator_bank: ElevatorBank, mock_elevator: MagicMock) -> None:
->>>>>>> 233fce6b
         """Test that only the specific request being fulfilled gets cleared"""
         mock_elevator.current_floor_int = 3
         mock_elevator.nominal_direction = VerticalDirection.UP
@@ -424,6 +360,6 @@
         elevator_bank.testing_update_ready_elevator(mock_elevator)
 
         # Only UP request should be cleared (that's the direction we're going)
-        requests: set[VerticalDirection] = elevator_bank.floor_requests[5]
+        requests: set[VerticalDirection] = elevator_bank.get_requests_for_floor(5)
         assert VerticalDirection.UP not in requests
         assert VerticalDirection.DOWN in requests