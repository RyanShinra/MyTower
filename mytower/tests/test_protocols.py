--- conflicted
+++ resolved
@@ -6,14 +6,7 @@
 from typing import Protocol
 
 from mytower.game.entities.entities_protocol import (
-<<<<<<< HEAD
-    ElevatorProtocol,
-    ElevatorTestingProtocol,
-    PersonProtocol,
-    PersonTestingProtocol,
-=======
     BuildingProtocol,
->>>>>>> 233fce6b
     ElevatorBankProtocol,
     ElevatorBankTestingProtocol,
     ElevatorProtocol,
@@ -50,6 +43,7 @@
 
     pass
 
+
 # Floor and Building don't need testing protocols yet
 # They can use production protocols directly
 TestableFloorProtocol = FloorProtocol
