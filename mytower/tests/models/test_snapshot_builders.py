--- conflicted
+++ resolved
@@ -270,13 +270,8 @@
         mock_floor.number_of_people = 0
 
         floor_snapshot = build_floor_snapshot(mock_floor)
-<<<<<<< HEAD
-        assert hasattr(floor_snapshot, 'floor_type')
-        assert hasattr(floor_snapshot, 'floor_number')
-=======
         assert hasattr(floor_snapshot, "floor_type")
         assert hasattr(floor_snapshot, "floor_number")
->>>>>>> 233fce6b
 
         # Elevator
         mock_elevator = MagicMock(spec=Elevator)
@@ -292,13 +287,8 @@
         mock_elevator.max_capacity = 15
 
         elevator_snapshot = build_elevator_snapshot(mock_elevator)
-<<<<<<< HEAD
-        assert hasattr(elevator_snapshot, 'id')
-        assert hasattr(elevator_snapshot, 'elevator_state')
-=======
         assert hasattr(elevator_snapshot, "id")
         assert hasattr(elevator_snapshot, "elevator_state")
->>>>>>> 233fce6b
 
         # Bank
         mock_bank = MagicMock(spec=ElevatorBank)
@@ -307,13 +297,8 @@
         mock_bank.max_floor = 5
 
         bank_snapshot = build_elevator_bank_snapshot(mock_bank)
-<<<<<<< HEAD
-        assert hasattr(bank_snapshot, 'horizontal_position')
-        assert hasattr(bank_snapshot, 'min_floor')
-=======
         assert hasattr(bank_snapshot, "horizontal_position")
         assert hasattr(bank_snapshot, "min_floor")
->>>>>>> 233fce6b
 
         # Person
         mock_person = MagicMock(spec=PersonProtocol)
