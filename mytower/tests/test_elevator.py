--- conflicted
+++ resolved
@@ -1,15 +1,7 @@
-<<<<<<< HEAD
-from typing import Final
-import pytest
-from unittest.mock import MagicMock # , # patch
-from game.elevator import Elevator, ElevatorState
-from game.types import VerticalDirection
-from game.logger import LoggerProvider
-from mytower.game.person import Person
-=======
 from typing import Callable, List
 from unittest.mock import MagicMock, PropertyMock  # , # patch
 
+from typing import Final
 import pytest
 
 from mytower.game.elevator import Elevator, ElevatorState
@@ -17,7 +9,6 @@
 from mytower.game.person import Person
 from mytower.game.types import VerticalDirection
 
->>>>>>> a3a4e6c0
 
 class TestElevator:
     @pytest.fixture
@@ -129,29 +120,17 @@
             elevator.set_destination_floor(15)  # Above max floor
 
         with pytest.raises(ValueError):
-<<<<<<< HEAD
-            elevator.set_destination_floor(0)   # Below min floor
-            
-=======
             elevator.set_destination_floor(0)  # Below min floor
 
->>>>>>> a3a4e6c0
     def test_update_idle_to_moving(self, elevator: Elevator) -> None:
         """Test transition from IDLE to MOVING state"""
         # Set up conditions for transition
         elevator.testing_set_state(ElevatorState.IDLE)
         elevator.set_destination_floor(5)  # Set a destination above current floor
-<<<<<<< HEAD
-        
+
         # Update the elevator
         elevator.update(1.0)
-        
-=======
-
-        # Update the elevator
-        elevator.update(1.0)
-
->>>>>>> a3a4e6c0
+
         # Check if state transitioned correctly
         assert elevator.state == ElevatorState.MOVING
 
@@ -161,40 +140,6 @@
         elevator.testing_set_state(ElevatorState.MOVING)
         elevator.set_destination_floor(2)  # Set a destination
         elevator.testing_set_current_floor(1.9)  # Almost at destination
-<<<<<<< HEAD
-        elevator.testing_set_direction(VerticalDirection.UP)
-        
-        # Update the elevator - should reach destination
-        elevator.update(0.2)
-        
-        # Check if state transitioned correctly
-        assert elevator.state == ElevatorState.ARRIVED
-        
-    def test_passengers_boarding(self, elevator: Elevator, mock_elevator_bank: MagicMock) -> None:
-        """Test passengers boarding the elevator"""
-        # Create a mock person
-        mock_person = MagicMock()
-        mock_person.destination_floor = 5
-        
-        # Setup elevator bank to return our mock person
-        mock_elevator_bank.try_dequeue_waiting_passenger.return_value = mock_person
-        
-        # Set elevator to loading state and update
-        elevator.testing_set_state(ElevatorState.LOADING)
-        elevator.testing_set_direction(VerticalDirection.UP)
-        elevator.update(1.1)  # Time > passenger_loading_time
-        
-        # Check that the passenger was added
-        current_passengers: Final[tuple[Person, ...]] = elevator.testing_get_passengers()
-        assert len(current_passengers) == 1
-        assert current_passengers[0] == mock_person
-        
-        # Check that elevator asked bank for passenger with correct params
-        mock_elevator_bank.try_dequeue_waiting_passenger.assert_called_with(
-            elevator.current_floor_int, VerticalDirection.UP
-        )
-        
-=======
         elevator.testing_set_motion_direction(VerticalDirection.UP)
 
         # Update the elevator - should reach destination
@@ -245,4 +190,29 @@
 
         actual_floors: List[int] = elevator.get_passenger_destinations_in_direction(current_floor, direction)
         assert expected_floors == actual_floors
->>>>>>> a3a4e6c0
+
+        
+    def test_passengers_boarding(self, elevator: Elevator, mock_elevator_bank: MagicMock) -> None:
+        """Test passengers boarding the elevator"""
+        # Create a mock person
+        mock_person = MagicMock()
+        mock_person.destination_floor = 5
+        
+        # Setup elevator bank to return our mock person
+        mock_elevator_bank.try_dequeue_waiting_passenger.return_value = mock_person
+        
+        # Set elevator to loading state and update
+        elevator.testing_set_state(ElevatorState.LOADING)
+        elevator.testing_set_direction(VerticalDirection.UP)
+        elevator.update(1.1)  # Time > passenger_loading_time
+        
+        # Check that the passenger was added
+        current_passengers: Final[tuple[Person, ...]] = elevator.testing_get_passengers()
+        assert len(current_passengers) == 1
+        assert current_passengers[0] == mock_person
+        
+        # Check that elevator asked bank for passenger with correct params
+        mock_elevator_bank.try_dequeue_waiting_passenger.assert_called_with(
+            elevator.current_floor_int, VerticalDirection.UP
+        )
+        