from mytower.game.core.types import VerticalDirection
from mytower.game.core.units import Blocks, Time
from mytower.game.entities.elevator import Elevator, ElevatorState
from mytower.game.entities.entities_protocol import ElevatorDestination


class TestStateMachine:
<<<<<<< HEAD

=======
>>>>>>> 233fce6b
    def test_update_idle_stays_idle(self, elevator: Elevator) -> None:
        """Test that IDLE elevator transitions to MOVING when destination is set"""
        # Set up conditions for transition
        elevator.testing_set_state(ElevatorState.IDLE)
        destination = ElevatorDestination(floor=5, direction=VerticalDirection.UP, has_destination=True)
        elevator.set_destination(
            destination
        )  # Set a destination above current floor - this changes state to READY_TO_MOVE

        # Update the elevator
        elevator.update(Time(1.0))

        # Check if state transitioned correctly - should be MOVING now
        assert elevator.elevator_state == ElevatorState.MOVING

    def test_update_ready_to_move_to_moving(self, elevator: Elevator) -> None:
        """Test transition from IDLE to MOVING state"""
        # Set up conditions for transition
        elevator.testing_set_state(ElevatorState.READY_TO_MOVE)
        destination = ElevatorDestination(floor=5, direction=VerticalDirection.UP, has_destination=True)
        elevator.set_destination(destination)  # Set a destination above current floor

        # Update the elevator
        elevator.update(Time(1.0))

        # Check if state transitioned correctly
        assert elevator.elevator_state == ElevatorState.MOVING

    def test_update_ready_to_move_to_still_not_moving(self, elevator: Elevator) -> None:
        """Test transition from IDLE to MOVING state"""
        # Set up conditions for transition
        elevator.testing_set_state(ElevatorState.READY_TO_MOVE)
        destination = ElevatorDestination(floor=1, direction=VerticalDirection.STATIONARY, has_destination=True)
        elevator.set_destination(destination)  # Set a destination at same floor

        # Update the elevator
        elevator.update(Time(1.0))

        # Check if state transitioned correctly
        assert elevator.elevator_state == ElevatorState.IDLE

    def test_update_moving_to_arrived(self, elevator: Elevator) -> None:
        """Test transition from MOVING to ARRIVED state when reaching destination"""
        # Set up conditions for transition
        destination = ElevatorDestination(floor=2, direction=VerticalDirection.UP, has_destination=True)
        elevator.set_destination(destination)  # Set a destination - this sets state to READY_TO_MOVE
        elevator.testing_set_current_vertical_pos(Blocks(1.9))  # Almost at destination
        elevator.testing_set_motion_direction(VerticalDirection.UP)
        elevator.testing_set_state(ElevatorState.MOVING)  # Now set to MOVING after position/destination set

        # Update the elevator - should reach destination
        elevator.update(Time(0.2))

        # Check if state transitioned correctly
        assert elevator.elevator_state == ElevatorState.ARRIVED<|MERGE_RESOLUTION|>--- conflicted
+++ resolved
@@ -5,10 +5,6 @@
 
 
 class TestStateMachine:
-<<<<<<< HEAD
-
-=======
->>>>>>> 233fce6b
     def test_update_idle_stays_idle(self, elevator: Elevator) -> None:
         """Test that IDLE elevator transitions to MOVING when destination is set"""
         # Set up conditions for transition
