--- conflicted
+++ resolved
@@ -12,10 +12,6 @@
 
 
 class TestPassengers:
-<<<<<<< HEAD
-
-=======
->>>>>>> 233fce6b
     def test_passengers_who_want_off_current_floor(
         self, elevator: Elevator, mock_person_factory: PersonFactory
     ) -> None:
@@ -42,10 +38,6 @@
             (7, VerticalDirection.UP, []),  # At max floor going up
             (4, VerticalDirection.UP, [5, 7]),  # From middle floor
         ],
-<<<<<<< HEAD
-
-=======
->>>>>>> 233fce6b
     )
     def test_get_passenger_destinations_by_direction(
         self,
@@ -107,26 +99,16 @@
         with pytest.raises(RuntimeError, match=".*Cannot load passengers while elevator is in .* state"):
             elevator.request_load_passengers(VerticalDirection.UP)
 
-<<<<<<< HEAD
-    def test_update_arrived_with_passengers_wanting_off(self, elevator: Elevator, mock_person_factory: PersonFactory) -> None:
-=======
     def test_update_arrived_with_passengers_wanting_off(
         self, elevator: Elevator, mock_person_factory: PersonFactory
     ) -> None:
->>>>>>> 233fce6b
         # Setup: elevator arrives at floor 3 with passengers going to floor 3
         elevator.testing_set_state(ElevatorState.ARRIVED)
         elevator.testing_set_current_vertical_pos(Blocks(3.0))
 
-<<<<<<< HEAD
-        passengers: Final[List[PersonProtocol]] = [
-            mock_person_factory(1,3),  # Wants off here
-            mock_person_factory(1,5),  # Doesn't want off
-=======
         passengers: Final[list[PersonProtocol]] = [
             mock_person_factory(1, 3),  # Wants off here
             mock_person_factory(1, 5),  # Doesn't want off
->>>>>>> 233fce6b
         ]
         elevator.testing_set_passengers(passengers)
 
