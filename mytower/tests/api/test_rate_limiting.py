--- conflicted
+++ resolved
@@ -51,15 +51,9 @@
     def _create_client() -> TestClient:
         # Import here to ensure environment variables are read fresh
         import importlib
-<<<<<<< HEAD
         import mytower.api.server
         importlib.reload(mytower.api.server)
         return TestClient(mytower.api.server.app)
-=======
-        from mytower.api import server
-        importlib.reload(server)
-        return TestClient(server.app)
->>>>>>> 655aa8ca
     return _create_client
 
 
