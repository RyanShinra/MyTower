--- conflicted
+++ resolved
@@ -24,13 +24,9 @@
         """Test GameController initialization"""
         mock_model: MagicMock = MagicMock(spec=GameModel)
 
-<<<<<<< HEAD
-        controller: GameController = GameController(mock_model, mock_logger_provider, fail_fast=False, print_exceptions=False)
-=======
-        controller: GameController = GameController(
-            mock_model, mock_logger_provider, fail_fast=False, print_exceptions=False
-        )
->>>>>>> 233fce6b
+        controller: GameController = GameController(
+            mock_model, mock_logger_provider, fail_fast=False, print_exceptions=False
+        )
 
         assert controller._model == mock_model
         assert controller._fail_fast is False
@@ -40,13 +36,9 @@
         """Test GameController initialization with fail_fast enabled"""
         mock_model: MagicMock = MagicMock(spec=GameModel)
 
-<<<<<<< HEAD
-        controller: GameController = GameController(mock_model, mock_logger_provider, fail_fast=True, print_exceptions=False)
-=======
         controller: GameController = GameController(
             mock_model, mock_logger_provider, fail_fast=True, print_exceptions=False
         )
->>>>>>> 233fce6b
 
         assert controller._fail_fast is True
 
@@ -57,13 +49,9 @@
     def test_execute_successful_command(self, mock_logger_provider: MagicMock) -> None:
         """Test executing a successful command"""
         mock_model: MagicMock = MagicMock(spec=GameModel)
-<<<<<<< HEAD
-        controller: GameController = GameController(mock_model, mock_logger_provider, fail_fast=False, print_exceptions=False)
-=======
-        controller: GameController = GameController(
-            mock_model, mock_logger_provider, fail_fast=False, print_exceptions=False
-        )
->>>>>>> 233fce6b
+        controller: GameController = GameController(
+            mock_model, mock_logger_provider, fail_fast=False, print_exceptions=False
+        )
 
         # Create mock command that succeeds
         mock_command: MagicMock = MagicMock(spec=Command)
@@ -81,13 +69,9 @@
     def test_execute_failed_command(self, mock_logger_provider: MagicMock) -> None:
         """Test executing a failed command"""
         mock_model: MagicMock = MagicMock(spec=GameModel)
-<<<<<<< HEAD
-        controller: GameController = GameController(mock_model, mock_logger_provider, fail_fast=False, print_exceptions=False)
-=======
-        controller: GameController = GameController(
-            mock_model, mock_logger_provider, fail_fast=False, print_exceptions=False
-        )
->>>>>>> 233fce6b
+        controller: GameController = GameController(
+            mock_model, mock_logger_provider, fail_fast=False, print_exceptions=False
+        )
 
         # Create mock command that fails
         mock_command: MagicMock = MagicMock(spec=Command)
@@ -104,13 +88,9 @@
     def test_execute_command_exception_without_fail_fast(self, mock_logger_provider: MagicMock) -> None:
         """Test command execution with exception when fail_fast is False"""
         mock_model: MagicMock = MagicMock(spec=GameModel)
-<<<<<<< HEAD
-        controller: GameController = GameController(mock_model, mock_logger_provider, fail_fast=False, print_exceptions=False)
-=======
-        controller: GameController = GameController(
-            mock_model, mock_logger_provider, fail_fast=False, print_exceptions=False
-        )
->>>>>>> 233fce6b
+        controller: GameController = GameController(
+            mock_model, mock_logger_provider, fail_fast=False, print_exceptions=False
+        )
 
         # Create mock command that raises exception
         mock_command: MagicMock = MagicMock(spec=Command)
@@ -128,13 +108,9 @@
     def test_execute_command_exception_with_fail_fast(self, mock_logger_provider: MagicMock) -> None:
         """Test command execution with exception when fail_fast is True"""
         mock_model: MagicMock = MagicMock(spec=GameModel)
-<<<<<<< HEAD
-        controller: GameController = GameController(mock_model, mock_logger_provider, fail_fast=True, print_exceptions=False)
-=======
         controller: GameController = GameController(
             mock_model, mock_logger_provider, fail_fast=True, print_exceptions=False
         )
->>>>>>> 233fce6b
 
         # Create mock command that raises exception
         mock_command: MagicMock = MagicMock(spec=Command)
@@ -154,13 +130,9 @@
         mock_building_snapshot: MagicMock = MagicMock()
         mock_model.get_building_snapshot.return_value = mock_building_snapshot
 
-<<<<<<< HEAD
-        controller: GameController = GameController(mock_model, mock_logger_provider, fail_fast=False, print_exceptions=False)
-=======
-        controller: GameController = GameController(
-            mock_model, mock_logger_provider, fail_fast=False, print_exceptions=False
-        )
->>>>>>> 233fce6b
+        controller: GameController = GameController(
+            mock_model, mock_logger_provider, fail_fast=False, print_exceptions=False
+        )
         result: BuildingSnapshot = controller.get_building_state()
 
         assert result == mock_building_snapshot
@@ -172,13 +144,9 @@
         mock_person_snapshot: MagicMock = MagicMock()
         mock_model.get_person_by_id.return_value = mock_person_snapshot
 
-<<<<<<< HEAD
-        controller: GameController = GameController(mock_model, mock_logger_provider, fail_fast=False, print_exceptions=False)
-=======
-        controller: GameController = GameController(
-            mock_model, mock_logger_provider, fail_fast=False, print_exceptions=False
-        )
->>>>>>> 233fce6b
+        controller: GameController = GameController(
+            mock_model, mock_logger_provider, fail_fast=False, print_exceptions=False
+        )
         result: PersonSnapshot | None = controller.get_person_state("person_123")
 
         assert result == mock_person_snapshot
@@ -189,13 +157,9 @@
         mock_model: MagicMock = MagicMock(spec=GameModel)
         mock_model.get_person_by_id.return_value = None
 
-<<<<<<< HEAD
-        controller: GameController = GameController(mock_model, mock_logger_provider, fail_fast=False, print_exceptions=False)
-=======
-        controller: GameController = GameController(
-            mock_model, mock_logger_provider, fail_fast=False, print_exceptions=False
-        )
->>>>>>> 233fce6b
+        controller: GameController = GameController(
+            mock_model, mock_logger_provider, fail_fast=False, print_exceptions=False
+        )
         result: PersonSnapshot | None = controller.get_person_state("nonexistent")
 
         assert result is None
@@ -207,13 +171,9 @@
         mock_elevator_snapshot: MagicMock = MagicMock()
         mock_model.get_elevator_by_id.return_value = mock_elevator_snapshot
 
-<<<<<<< HEAD
-        controller: GameController = GameController(mock_model, mock_logger_provider, fail_fast=False, print_exceptions=False)
-=======
-        controller: GameController = GameController(
-            mock_model, mock_logger_provider, fail_fast=False, print_exceptions=False
-        )
->>>>>>> 233fce6b
+        controller: GameController = GameController(
+            mock_model, mock_logger_provider, fail_fast=False, print_exceptions=False
+        )
         result: ElevatorSnapshot | None = controller.get_elevator_state("elevator_456")
 
         assert result == mock_elevator_snapshot
@@ -225,15 +185,10 @@
         mock_people_list: list[MagicMock] = [MagicMock(), MagicMock()]
         mock_model.get_all_people.return_value = mock_people_list
 
-<<<<<<< HEAD
-        controller: GameController = GameController(mock_model, mock_logger_provider, fail_fast=False, print_exceptions=False)
-        result: List[PersonSnapshot] = controller.get_all_people()
-=======
         controller: GameController = GameController(
             mock_model, mock_logger_provider, fail_fast=False, print_exceptions=False
         )
         result: list[PersonSnapshot] = controller.get_all_people()
->>>>>>> 233fce6b
 
         assert result == mock_people_list
         mock_model.get_all_people.assert_called_once()
@@ -244,15 +199,10 @@
         mock_elevators_list: list[MagicMock] = [MagicMock(), MagicMock(), MagicMock()]
         mock_model.get_all_elevators.return_value = mock_elevators_list
 
-<<<<<<< HEAD
-        controller: GameController = GameController(mock_model, mock_logger_provider, fail_fast=False, print_exceptions=False)
-        result: List[ElevatorSnapshot] = controller.get_all_elevators()
-=======
         controller: GameController = GameController(
             mock_model, mock_logger_provider, fail_fast=False, print_exceptions=False
         )
         result: list[ElevatorSnapshot] = controller.get_all_elevators()
->>>>>>> 233fce6b
 
         assert result == mock_elevators_list
         mock_model.get_all_elevators.assert_called_once()
@@ -263,15 +213,10 @@
         mock_banks_list: list[MagicMock] = [MagicMock()]
         mock_model.get_all_elevator_banks.return_value = mock_banks_list
 
-<<<<<<< HEAD
-        controller: GameController = GameController(mock_model, mock_logger_provider, fail_fast=False, print_exceptions=False)
-        result: List[ElevatorBankSnapshot] = controller.get_all_elevator_banks()
-=======
         controller: GameController = GameController(
             mock_model, mock_logger_provider, fail_fast=False, print_exceptions=False
         )
         result: list[ElevatorBankSnapshot] = controller.get_all_elevator_banks()
->>>>>>> 233fce6b
 
         assert result == mock_banks_list
         mock_model.get_all_elevator_banks.assert_called_once()
@@ -282,15 +227,10 @@
         mock_floors_list: list[MagicMock] = [MagicMock(), MagicMock()]
         mock_model.get_all_floors.return_value = mock_floors_list
 
-<<<<<<< HEAD
-        controller: GameController = GameController(mock_model, mock_logger_provider, fail_fast=False, print_exceptions=False)
-        result: List[FloorSnapshot] = controller.get_all_floors()
-=======
         controller: GameController = GameController(
             mock_model, mock_logger_provider, fail_fast=False, print_exceptions=False
         )
         result: list[FloorSnapshot] = controller.get_all_floors()
->>>>>>> 233fce6b
 
         assert result == mock_floors_list
         mock_model.get_all_floors.assert_called_once()
@@ -302,13 +242,9 @@
     def test_update(self, mock_logger_provider: MagicMock) -> None:
         """Test updating simulation"""
         mock_model: MagicMock = MagicMock(spec=GameModel)
-<<<<<<< HEAD
-        controller: GameController = GameController(mock_model, mock_logger_provider, fail_fast=False, print_exceptions=False)
-=======
-        controller: GameController = GameController(
-            mock_model, mock_logger_provider, fail_fast=False, print_exceptions=False
-        )
->>>>>>> 233fce6b
+        controller: GameController = GameController(
+            mock_model, mock_logger_provider, fail_fast=False, print_exceptions=False
+        )
 
         controller.update(1.5)
 
@@ -319,13 +255,9 @@
         mock_model: MagicMock = MagicMock(spec=GameModel)
         mock_model.is_paused = True
 
-<<<<<<< HEAD
-        controller: GameController = GameController(mock_model, mock_logger_provider, fail_fast=False, print_exceptions=False)
-=======
-        controller: GameController = GameController(
-            mock_model, mock_logger_provider, fail_fast=False, print_exceptions=False
-        )
->>>>>>> 233fce6b
+        controller: GameController = GameController(
+            mock_model, mock_logger_provider, fail_fast=False, print_exceptions=False
+        )
         result: bool = controller.is_paused()
 
         assert result is True
@@ -333,13 +265,9 @@
     def test_set_paused(self, mock_logger_provider: MagicMock) -> None:
         """Test setting paused state"""
         mock_model: MagicMock = MagicMock(spec=GameModel)
-<<<<<<< HEAD
-        controller: GameController = GameController(mock_model, mock_logger_provider, fail_fast=False, print_exceptions=False)
-=======
-        controller: GameController = GameController(
-            mock_model, mock_logger_provider, fail_fast=False, print_exceptions=False
-        )
->>>>>>> 233fce6b
+        controller: GameController = GameController(
+            mock_model, mock_logger_provider, fail_fast=False, print_exceptions=False
+        )
 
         controller.set_paused(True)
         mock_model.set_pause_state.assert_called_once_with(True)
@@ -350,13 +278,9 @@
     def test_set_speed(self, mock_logger_provider: MagicMock) -> None:
         """Test setting game speed"""
         mock_model: MagicMock = MagicMock(spec=GameModel)
-<<<<<<< HEAD
-        controller: GameController = GameController(mock_model, mock_logger_provider, fail_fast=False, print_exceptions=False)
-=======
-        controller: GameController = GameController(
-            mock_model, mock_logger_provider, fail_fast=False, print_exceptions=False
-        )
->>>>>>> 233fce6b
+        controller: GameController = GameController(
+            mock_model, mock_logger_provider, fail_fast=False, print_exceptions=False
+        )
 
         controller.set_speed(2.5)
 
@@ -367,13 +291,9 @@
         mock_model: MagicMock = MagicMock(spec=GameModel)
         mock_model.speed = 3.0
 
-<<<<<<< HEAD
-        controller: GameController = GameController(mock_model, mock_logger_provider, fail_fast=False, print_exceptions=False)
-=======
-        controller: GameController = GameController(
-            mock_model, mock_logger_provider, fail_fast=False, print_exceptions=False
-        )
->>>>>>> 233fce6b
+        controller: GameController = GameController(
+            mock_model, mock_logger_provider, fail_fast=False, print_exceptions=False
+        )
         result: float = controller.speed
 
         assert result == 3.0
@@ -383,13 +303,9 @@
         mock_model: MagicMock = MagicMock(spec=GameModel)
         mock_model.current_time = 12345.67
 
-<<<<<<< HEAD
-        controller: GameController = GameController(mock_model, mock_logger_provider, fail_fast=False, print_exceptions=False)
-=======
-        controller: GameController = GameController(
-            mock_model, mock_logger_provider, fail_fast=False, print_exceptions=False
-        )
->>>>>>> 233fce6b
+        controller: GameController = GameController(
+            mock_model, mock_logger_provider, fail_fast=False, print_exceptions=False
+        )
         result: float = controller.get_game_time()
 
         assert result == 12345.67
@@ -397,13 +313,9 @@
     def test_get_command_history(self, mock_logger_provider: MagicMock) -> None:
         """Test getting command history"""
         mock_model: MagicMock = MagicMock(spec=GameModel)
-<<<<<<< HEAD
-        controller: GameController = GameController(mock_model, mock_logger_provider, fail_fast=False, print_exceptions=False)
-=======
-        controller: GameController = GameController(
-            mock_model, mock_logger_provider, fail_fast=False, print_exceptions=False
-        )
->>>>>>> 233fce6b
+        controller: GameController = GameController(
+            mock_model, mock_logger_provider, fail_fast=False, print_exceptions=False
+        )
 
         # Add some successful commands to history
         mock_command1: MagicMock = MagicMock(spec=Command)
@@ -417,11 +329,7 @@
         controller.execute_command(mock_command1)
         controller.execute_command(mock_command2)
 
-<<<<<<< HEAD
-        history: List[str] = controller.get_command_history()
-=======
         history: list[str] = controller.get_command_history()
->>>>>>> 233fce6b
 
         assert len(history) == 2
         assert history[0] == "Command 1"
@@ -430,13 +338,9 @@
     def test_get_command_history_only_successful_commands(self, mock_logger_provider: MagicMock) -> None:
         """Test that command history only contains successful commands"""
         mock_model: MagicMock = MagicMock(spec=GameModel)
-<<<<<<< HEAD
-        controller: GameController = GameController(mock_model, mock_logger_provider, fail_fast=False, print_exceptions=False)
-=======
-        controller: GameController = GameController(
-            mock_model, mock_logger_provider, fail_fast=False, print_exceptions=False
-        )
->>>>>>> 233fce6b
+        controller: GameController = GameController(
+            mock_model, mock_logger_provider, fail_fast=False, print_exceptions=False
+        )
 
         # Add successful command
         mock_success_command: MagicMock = MagicMock(spec=Command)
@@ -451,11 +355,7 @@
         controller.execute_command(mock_success_command)
         controller.execute_command(mock_failed_command)
 
-<<<<<<< HEAD
-        history: List[str] = controller.get_command_history()
-=======
         history: list[str] = controller.get_command_history()
->>>>>>> 233fce6b
 
         assert len(history) == 1
         assert history[0] == "Success Command"