# pylint: skip-file
# flake8: noqa
# mypy: ignore-errors
# pyright: basic, reportGeneralTypeIssues=false, reportPrivateUsage=false
from unittest.mock import MagicMock, patch

from mytower.game.utilities.input import MouseState


class TestMouseState:
    """Test MouseState functionality"""

    def test_initialization(self, mock_logger_provider: MagicMock) -> None:
        """Test MouseState initialization"""
        mouse_state = MouseState(mock_logger_provider)

        assert mouse_state._position == (0, 0)
        assert mouse_state._buttons == (False, False, False)
        assert mouse_state._extended_buttons == []
        assert mouse_state._wheel_y == 0
        assert mouse_state._wheel_x == 0

<<<<<<< HEAD
    @patch('pygame.mouse.get_pos')
    @patch('pygame.mouse.get_pressed')
    def test_update_basic_buttons(self, mock_get_pressed: MagicMock, mock_get_pos: MagicMock,
                                 mock_logger_provider: MagicMock) -> None:
=======
    @patch("pygame.mouse.get_pos")
    @patch("pygame.mouse.get_pressed")
    def test_update_basic_buttons(
        self, mock_get_pressed: MagicMock, mock_get_pos: MagicMock, mock_logger_provider: MagicMock
    ) -> None:
>>>>>>> 233fce6b
        """Test updating mouse state with basic three buttons"""
        mock_get_pos.return_value = (100, 200)
        mock_get_pressed.return_value = [True, False, True]  # Left and right buttons pressed

        mouse_state = MouseState(mock_logger_provider)
        mouse_state.update()

        assert mouse_state.get_pos() == (100, 200)
        assert mouse_state.get_pressed() == (True, False, True)
        assert mouse_state.get_extended_pressed() == []

<<<<<<< HEAD
    @patch('pygame.mouse.get_pos')
    @patch('pygame.mouse.get_pressed')
    def test_update_extended_buttons(self, mock_get_pressed: MagicMock, mock_get_pos: MagicMock,
                                    mock_logger_provider: MagicMock) -> None:
=======
    @patch("pygame.mouse.get_pos")
    @patch("pygame.mouse.get_pressed")
    def test_update_extended_buttons(
        self, mock_get_pressed: MagicMock, mock_get_pos: MagicMock, mock_logger_provider: MagicMock
    ) -> None:
>>>>>>> 233fce6b
        """Test updating mouse state with extended buttons"""
        mock_get_pos.return_value = (50, 75)
        mock_get_pressed.return_value = [False, True, False, True, False, True]  # 6 buttons

        mouse_state = MouseState(mock_logger_provider)
        mouse_state.update()

        assert mouse_state.get_pos() == (50, 75)
        assert mouse_state.get_pressed() == (False, True, False)
        assert mouse_state.get_extended_pressed() == [True, False, True]

<<<<<<< HEAD
    @patch('pygame.mouse.get_pos')
    @patch('pygame.mouse.get_pressed')
    def test_update_fewer_than_three_buttons(self, mock_get_pressed: MagicMock, mock_get_pos: MagicMock,
                                           mock_logger_provider: MagicMock) -> None:
=======
    @patch("pygame.mouse.get_pos")
    @patch("pygame.mouse.get_pressed")
    def test_update_fewer_than_three_buttons(
        self, mock_get_pressed: MagicMock, mock_get_pos: MagicMock, mock_logger_provider: MagicMock
    ) -> None:
>>>>>>> 233fce6b
        """Test updating mouse state when pygame returns fewer than 3 buttons"""
        mock_get_pos.return_value = (25, 50)
        mock_get_pressed.return_value = [True]  # Only one button

        mouse_state = MouseState(mock_logger_provider)
        mouse_state.update()

        assert mouse_state.get_pos() == (25, 50)
        assert mouse_state.get_pressed() == (True, False, False)
        assert mouse_state.get_extended_pressed() == []

<<<<<<< HEAD
    @patch('pygame.mouse.get_pos')
    @patch('pygame.mouse.get_pressed')
    def test_update_empty_button_list(self, mock_get_pressed: MagicMock, mock_get_pos: MagicMock,
                                     mock_logger_provider: MagicMock) -> None:
=======
    @patch("pygame.mouse.get_pos")
    @patch("pygame.mouse.get_pressed")
    def test_update_empty_button_list(
        self, mock_get_pressed: MagicMock, mock_get_pos: MagicMock, mock_logger_provider: MagicMock
    ) -> None:
>>>>>>> 233fce6b
        """Test updating mouse state when pygame returns empty button list"""
        mock_get_pos.return_value = (0, 0)
        mock_get_pressed.return_value = []  # No buttons

        mouse_state = MouseState(mock_logger_provider)
        mouse_state.update()

        assert mouse_state.get_pos() == (0, 0)
        assert mouse_state.get_pressed() == (False, False, False)
        assert mouse_state.get_extended_pressed() == []

    def test_is_button_pressed_basic_buttons(self, mock_logger_provider: MagicMock) -> None:
        """Test checking if basic buttons are pressed"""
        mouse_state = MouseState(mock_logger_provider)
        mouse_state._buttons = (True, False, True)

<<<<<<< HEAD
        assert mouse_state.is_button_pressed(0) is True   # Left button
=======
        assert mouse_state.is_button_pressed(0) is True  # Left button
>>>>>>> 233fce6b
        assert mouse_state.is_button_pressed(1) is False  # Middle button
        assert mouse_state.is_button_pressed(2) is True  # Right button

    def test_is_button_pressed_extended_buttons(self, mock_logger_provider: MagicMock) -> None:
        """Test checking if extended buttons are pressed"""
        mouse_state = MouseState(mock_logger_provider)
        mouse_state._buttons = (False, False, False)
        mouse_state._extended_buttons = [True, False, True]

        # Basic buttons
        assert mouse_state.is_button_pressed(0) is False
        assert mouse_state.is_button_pressed(1) is False
        assert mouse_state.is_button_pressed(2) is False

        # Extended buttons
        assert mouse_state.is_button_pressed(3) is True  # First extended button
        assert mouse_state.is_button_pressed(4) is False  # Second extended button
        assert mouse_state.is_button_pressed(5) is True  # Third extended button

    def test_is_button_pressed_out_of_range(self, mock_logger_provider: MagicMock) -> None:
        """Test checking button that doesn't exist"""
        mouse_state = MouseState(mock_logger_provider)
        mouse_state._buttons = (True, False, True)
        mouse_state._extended_buttons = [False]

        # Check for button index that doesn't exist
        assert mouse_state.is_button_pressed(10) is False
        # Note: -1 returns True because Python allows negative indexing on tuples
        # This accesses the last element of _buttons tuple (index 2)
        assert mouse_state.is_button_pressed(-1) is True  # _buttons[2] = True

    def test_get_methods_consistency(self, mock_logger_provider: MagicMock) -> None:
        """Test that get methods return consistent data"""
        mouse_state = MouseState(mock_logger_provider)

        # Set some state
        mouse_state._position = (123, 456)
        mouse_state._buttons = (True, True, False)
        mouse_state._extended_buttons = [False, True]

        # Test consistency
        assert mouse_state.get_pos() == (123, 456)
        assert mouse_state.get_pressed() == (True, True, False)
        assert mouse_state.get_extended_pressed() == [False, True]

        # Multiple calls should return same values
        assert mouse_state.get_pos() == mouse_state.get_pos()
        assert mouse_state.get_pressed() == mouse_state.get_pressed()
        assert mouse_state.get_extended_pressed() == mouse_state.get_extended_pressed()

<<<<<<< HEAD
    @patch('pygame.mouse.get_pos')
    @patch('pygame.mouse.get_pressed')
    def test_multiple_updates(self, mock_get_pressed: MagicMock, mock_get_pos: MagicMock,
                             mock_logger_provider: MagicMock) -> None:
=======
    @patch("pygame.mouse.get_pos")
    @patch("pygame.mouse.get_pressed")
    def test_multiple_updates(
        self, mock_get_pressed: MagicMock, mock_get_pos: MagicMock, mock_logger_provider: MagicMock
    ) -> None:
>>>>>>> 233fce6b
        """Test multiple updates overwrite previous state"""
        mouse_state = MouseState(mock_logger_provider)

        # First update
        mock_get_pos.return_value = (10, 20)
        mock_get_pressed.return_value = [True, False, False]
        mouse_state.update()

        assert mouse_state.get_pos() == (10, 20)
        assert mouse_state.get_pressed() == (True, False, False)

        # Second update - should overwrite
        mock_get_pos.return_value = (30, 40)
        mock_get_pressed.return_value = [False, True, True]
        mouse_state.update()

        assert mouse_state.get_pos() == (30, 40)
        assert mouse_state.get_pressed() == (False, True, True)<|MERGE_RESOLUTION|>--- conflicted
+++ resolved
@@ -20,18 +20,11 @@
         assert mouse_state._wheel_y == 0
         assert mouse_state._wheel_x == 0
 
-<<<<<<< HEAD
-    @patch('pygame.mouse.get_pos')
-    @patch('pygame.mouse.get_pressed')
-    def test_update_basic_buttons(self, mock_get_pressed: MagicMock, mock_get_pos: MagicMock,
-                                 mock_logger_provider: MagicMock) -> None:
-=======
     @patch("pygame.mouse.get_pos")
     @patch("pygame.mouse.get_pressed")
     def test_update_basic_buttons(
         self, mock_get_pressed: MagicMock, mock_get_pos: MagicMock, mock_logger_provider: MagicMock
     ) -> None:
->>>>>>> 233fce6b
         """Test updating mouse state with basic three buttons"""
         mock_get_pos.return_value = (100, 200)
         mock_get_pressed.return_value = [True, False, True]  # Left and right buttons pressed
@@ -43,18 +36,11 @@
         assert mouse_state.get_pressed() == (True, False, True)
         assert mouse_state.get_extended_pressed() == []
 
-<<<<<<< HEAD
-    @patch('pygame.mouse.get_pos')
-    @patch('pygame.mouse.get_pressed')
-    def test_update_extended_buttons(self, mock_get_pressed: MagicMock, mock_get_pos: MagicMock,
-                                    mock_logger_provider: MagicMock) -> None:
-=======
     @patch("pygame.mouse.get_pos")
     @patch("pygame.mouse.get_pressed")
     def test_update_extended_buttons(
         self, mock_get_pressed: MagicMock, mock_get_pos: MagicMock, mock_logger_provider: MagicMock
     ) -> None:
->>>>>>> 233fce6b
         """Test updating mouse state with extended buttons"""
         mock_get_pos.return_value = (50, 75)
         mock_get_pressed.return_value = [False, True, False, True, False, True]  # 6 buttons
@@ -66,18 +52,11 @@
         assert mouse_state.get_pressed() == (False, True, False)
         assert mouse_state.get_extended_pressed() == [True, False, True]
 
-<<<<<<< HEAD
-    @patch('pygame.mouse.get_pos')
-    @patch('pygame.mouse.get_pressed')
-    def test_update_fewer_than_three_buttons(self, mock_get_pressed: MagicMock, mock_get_pos: MagicMock,
-                                           mock_logger_provider: MagicMock) -> None:
-=======
     @patch("pygame.mouse.get_pos")
     @patch("pygame.mouse.get_pressed")
     def test_update_fewer_than_three_buttons(
         self, mock_get_pressed: MagicMock, mock_get_pos: MagicMock, mock_logger_provider: MagicMock
     ) -> None:
->>>>>>> 233fce6b
         """Test updating mouse state when pygame returns fewer than 3 buttons"""
         mock_get_pos.return_value = (25, 50)
         mock_get_pressed.return_value = [True]  # Only one button
@@ -89,18 +68,11 @@
         assert mouse_state.get_pressed() == (True, False, False)
         assert mouse_state.get_extended_pressed() == []
 
-<<<<<<< HEAD
-    @patch('pygame.mouse.get_pos')
-    @patch('pygame.mouse.get_pressed')
-    def test_update_empty_button_list(self, mock_get_pressed: MagicMock, mock_get_pos: MagicMock,
-                                     mock_logger_provider: MagicMock) -> None:
-=======
     @patch("pygame.mouse.get_pos")
     @patch("pygame.mouse.get_pressed")
     def test_update_empty_button_list(
         self, mock_get_pressed: MagicMock, mock_get_pos: MagicMock, mock_logger_provider: MagicMock
     ) -> None:
->>>>>>> 233fce6b
         """Test updating mouse state when pygame returns empty button list"""
         mock_get_pos.return_value = (0, 0)
         mock_get_pressed.return_value = []  # No buttons
@@ -117,11 +89,7 @@
         mouse_state = MouseState(mock_logger_provider)
         mouse_state._buttons = (True, False, True)
 
-<<<<<<< HEAD
-        assert mouse_state.is_button_pressed(0) is True   # Left button
-=======
         assert mouse_state.is_button_pressed(0) is True  # Left button
->>>>>>> 233fce6b
         assert mouse_state.is_button_pressed(1) is False  # Middle button
         assert mouse_state.is_button_pressed(2) is True  # Right button
 
@@ -172,18 +140,11 @@
         assert mouse_state.get_pressed() == mouse_state.get_pressed()
         assert mouse_state.get_extended_pressed() == mouse_state.get_extended_pressed()
 
-<<<<<<< HEAD
-    @patch('pygame.mouse.get_pos')
-    @patch('pygame.mouse.get_pressed')
-    def test_multiple_updates(self, mock_get_pressed: MagicMock, mock_get_pos: MagicMock,
-                             mock_logger_provider: MagicMock) -> None:
-=======
     @patch("pygame.mouse.get_pos")
     @patch("pygame.mouse.get_pressed")
     def test_multiple_updates(
         self, mock_get_pressed: MagicMock, mock_get_pos: MagicMock, mock_logger_provider: MagicMock
     ) -> None:
->>>>>>> 233fce6b
         """Test multiple updates overwrite previous state"""
         mouse_state = MouseState(mock_logger_provider)
 
