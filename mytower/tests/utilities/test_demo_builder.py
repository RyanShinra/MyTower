--- conflicted
+++ resolved
@@ -40,14 +40,9 @@
         assert mock_controller.execute_command.call_count > 0
 
         # Verify floor types were added correctly
-<<<<<<< HEAD
-        floor_calls = [call for call in mock_controller.execute_command.call_args_list
-                      if isinstance(call[0][0], AddFloorCommand)]
-=======
         floor_calls = [
             call for call in mock_controller.execute_command.call_args_list if isinstance(call[0][0], AddFloorCommand)
         ]
->>>>>>> 233fce6b
         assert len(floor_calls) == 18  # Total floors added
 
         # Verify specific floor types
@@ -60,16 +55,11 @@
         assert FloorType.APARTMENT in floor_types_added
 
         # Verify elevator bank was added
-<<<<<<< HEAD
-        bank_calls = [call for call in mock_controller.execute_command.call_args_list
-                     if isinstance(call[0][0], AddElevatorBankCommand)]
-=======
         bank_calls = [
             call
             for call in mock_controller.execute_command.call_args_list
             if isinstance(call[0][0], AddElevatorBankCommand)
         ]
->>>>>>> 233fce6b
         assert len(bank_calls) == 1
         bank_command = bank_calls[0][0][0]
         assert bank_command.h_cell == 14
@@ -77,29 +67,19 @@
         assert bank_command.max_floor == 1  # Based on mocked return value
 
         # Verify elevator was added
-<<<<<<< HEAD
-        elevator_calls = [call for call in mock_controller.execute_command.call_args_list
-                         if isinstance(call[0][0], AddElevatorCommand)]
-=======
         elevator_calls = [
             call
             for call in mock_controller.execute_command.call_args_list
             if isinstance(call[0][0], AddElevatorCommand)
         ]
->>>>>>> 233fce6b
         assert len(elevator_calls) == 1
         elevator_command = elevator_calls[0][0][0]
         assert elevator_command.elevator_bank_id == "bank_123"
 
         # Verify people were added
-<<<<<<< HEAD
-        person_calls = [call for call in mock_controller.execute_command.call_args_list
-                       if isinstance(call[0][0], AddPersonCommand)]
-=======
         person_calls = [
             call for call in mock_controller.execute_command.call_args_list if isinstance(call[0][0], AddPersonCommand)
         ]
->>>>>>> 233fce6b
         assert len(person_calls) == 4
 
     def test_build_model_building_with_failures(self, mock_logger_provider: MagicMock) -> None:
@@ -244,22 +224,11 @@
             (1, 1, 9, 7),  # floor, block, dest_floor, dest_block
             (1, 3, 3, 7),
             (1, 6, 7, 7),
-<<<<<<< HEAD
-            (12, 1, 1, 1)
-        ]
-
-        actual_people = [
-            (cmd.floor, cmd.block, cmd.dest_floor, cmd.dest_block)
-            for cmd in person_commands
-        ]
-
-=======
             (12, 1, 1, 1),
         ]
 
         actual_people = [(cmd.floor, cmd.block, cmd.dest_floor, cmd.dest_block) for cmd in person_commands]
 
->>>>>>> 233fce6b
         assert actual_people == expected_people
 
     def test_build_model_building_elevator_bank_parameters(self, mock_logger_provider: MagicMock) -> None:
