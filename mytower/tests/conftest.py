--- conflicted
+++ resolved
@@ -87,11 +87,7 @@
     def _create_building(
         has_floors: bool = True,
         num_floors: int = BUILDING_DEFAULT_NUM_FLOORS,
-<<<<<<< HEAD
-        floor_width: float = BUILDING_DEFAULT_FLOOR_WIDTH
-=======
         floor_width: float = BUILDING_DEFAULT_FLOOR_WIDTH,
->>>>>>> 233fce6b
     ) -> Mock:  # ✅ Returns Mock
         return typed_mock_factory.create_building_mock(
             num_floors=num_floors, floor_width=floor_width, has_floors=has_floors
@@ -126,12 +122,7 @@
 @pytest.fixture
 def mock_game_config() -> MagicMock:
     """Standard game configuration for tests with real integer values"""
-<<<<<<< HEAD
-    from mytower.game.core.config import (GameConfig, PersonConfigProtocol,
-                                          PersonCosmeticsProtocol)
-=======
     from mytower.game.core.config import GameConfig, PersonConfigProtocol, PersonCosmeticsProtocol
->>>>>>> 233fce6b
 
     config = MagicMock(spec=GameConfig)
 
@@ -167,11 +158,6 @@
         (16, 40, 120),  # Dark Blue
     )
     config.person_cosmetics = person_cosmetics
-<<<<<<< HEAD
-=======
-
-    return config
->>>>>>> 233fce6b
 
     return config
 
@@ -231,11 +217,7 @@
 def elevator_bank(
     mock_building_no_floor: Mock,  # ✅ Changed - was BuildingProtocol
     mock_logger_provider: MagicMock,
-<<<<<<< HEAD
-    mock_cosmetics_config: MagicMock
-=======
     mock_cosmetics_config: MagicMock,
->>>>>>> 233fce6b
 ) -> TestableElevatorBankProtocol:  # ✅ This is correct - returns real ElevatorBank
     return ElevatorBank(
         building=mock_building_no_floor,
@@ -252,11 +234,7 @@
     mock_logger_provider: MagicMock,
     mock_elevator_bank: Mock,  # ✅ Changed - was ElevatorBankProtocol
     mock_elevator_config: MagicMock,
-<<<<<<< HEAD
-    mock_cosmetics_config: MagicMock
-=======
     mock_cosmetics_config: MagicMock,
->>>>>>> 233fce6b
 ) -> TestableElevatorProtocol:  # ✅ This is correct - returns real Elevator
     """Fixture returns type that supports both production and testing interfaces"""
     return Elevator(
@@ -268,10 +246,7 @@
         cosmetics_config=mock_cosmetics_config,
     )
 
-<<<<<<< HEAD
-=======
-
->>>>>>> 233fce6b
+
 # TODO: Fix Person construction with building floor dependencies (#thisIsAProblemForFutureRyan)
 # PROBLEM: Real Person objects call building.get_floor_by_number() during __init__
 # - person_without_floor needs building mock to return None during construction
