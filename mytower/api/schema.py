# Copyright (c) 2025 Ryan Osterday. All rights reserved.
# See LICENSE file for details.

import asyncio
import logging
import queue
from collections.abc import AsyncGenerator
from typing import Any

import strawberry

from mytower.api import unit_scalars  # Import the module to register scalars
from mytower.api.game_bridge import get_game_bridge
from mytower.api.game_bridge_protocol import GameBridgeProtocol
from mytower.api.graphql_types import BuildingSnapshotGQL, PersonSnapshotGQL
from mytower.api.input_types import AddElevatorBankInput, AddElevatorInput, AddFloorInput, AddPersonInput
from mytower.api.type_conversions import convert_building_snapshot, convert_person_snapshot
from mytower.game.controllers.controller_commands import (
    AddElevatorBankCommand,
    AddElevatorCommand,
    AddFloorCommand,
    AddPersonCommand,
    Command,
)
from mytower.game.core.types import FloorType
from mytower.game.core.units import Blocks, Meters, Pixels, Time, Velocity
from mytower.game.models.model_snapshots import BuildingSnapshot

# Configure logging for subscriptions
logger = logging.getLogger(__name__)

# ============================================================================
# Exception Handling Strategy
# ============================================================================
# Strawberry GraphQL automatically catches exceptions raised in resolvers and
# converts them to GraphQL error responses. This means:
#
# 1. Exceptions raised here will NOT crash the server
# 2. They will appear in the "errors" array of the GraphQL response
# 3. The HTTP status will still be 200 (GraphQL error handling convention)
#
# Example response when queue is full:
# {
#   "data": {"addFloor": null},
#   "errors": [{
#     "message": "Command queue is full...",
#     "path": ["addFloor"]
#   }]
# }
#
# TODO: Find a way to disable this so that for debugging, set MYTOWER_FAIL_FAST=true to propagate exceptions.
# ============================================================================

def queue_command(command: Command[Any], timeout: float = 5.0) -> str:
    """
    Queue a command with backpressure handling.

    Args:
        command: The command to queue
        timeout: Timeout in seconds (default: 5.0)

    Returns:
        Command ID if successful

    Raises:
        RuntimeError: If command queue is full. Strawberry will catch this
                     and convert it to a GraphQL error response (not a crash).
    """
    try:
        return get_game_bridge().queue_command(command, timeout=timeout)
    except queue.Full as queue_error:
        # Command queue is full - this is a backpressure mechanism to prevent
        # overloading the game loop. We raise a user-friendly error that
        # Strawberry will convert to a GraphQL error response.
        logger.error("Command queue is FULL - rejecting request (backpressure)")

        # Create descriptive error for the client
        error_message = (
            "Command queue is full. Server is processing commands as fast as "
            "possible. Please slow down your request rate and try again in a moment."
        )

        # Raise a new exception with a user-friendly message, chaining the original exception as the cause
        # Strawberry catches this and formats it as a GraphQL error
        raise RuntimeError(error_message) from queue_error

def get_building_state() -> BuildingSnapshot | None:
    return get_game_bridge().get_building_snapshot()


@strawberry.type
class Query:

    @strawberry.field
    def hello(self) -> str:
        return "Hello World from MyTower!"

    @strawberry.field
    def game_time(self) -> Time:
        snapshot: BuildingSnapshot | None = get_building_state()
        return snapshot.time if snapshot else Time(0.0)

    @strawberry.field
    def is_running(self) -> bool:
        return get_building_state() is not None

    @strawberry.field
    def building_state(self) -> BuildingSnapshotGQL | None:
        snapshot: BuildingSnapshot | None = get_building_state()
        return convert_building_snapshot(snapshot) if snapshot else None

    @strawberry.field
    def all_people(self) -> list[PersonSnapshotGQL] | None:
        snapshot: BuildingSnapshot | None = get_building_state()
        if not snapshot:
            return None
        return [convert_person_snapshot(p) for p in snapshot.people]


@strawberry.type
class Mutation:

    @strawberry.mutation
    def add_floor(self, input: AddFloorInput) -> str:
        domain_floor_type = FloorType(input.floor_type.value)
        command = AddFloorCommand(floor_type=domain_floor_type)
        return queue_command(command)

    @strawberry.mutation
    def add_person(self, input: AddPersonInput) -> str:
        command = AddPersonCommand(
            init_floor=input.init_floor,
            init_horiz_position=input.init_horiz_position,
            dest_floor=input.dest_floor,
            dest_horiz_position=input.dest_horiz_position
        )
        return queue_command(command)

    @strawberry.mutation
    def add_elevator_bank(self, input: AddElevatorBankInput) -> str:
        command = AddElevatorBankCommand(
            horiz_position=input.horiz_position,
            min_floor=input.min_floor,
            max_floor=input.max_floor
        )
        return queue_command(command)

    @strawberry.mutation
    def add_elevator(self, input: AddElevatorInput) -> str:
        command = AddElevatorCommand(elevator_bank_id=input.elevator_bank_id)
        return queue_command(command)

    # Debug / synchronous versions of the above mutations
    # These block until the command is processed and return the result directly
    # Useful for testing and simple scripts
    # Not recommended for production use due to blocking nature
    @strawberry.mutation
    def add_floor_sync(self, input: AddFloorInput) -> int:
        domain_floor_type = FloorType(input.floor_type.value)
        return get_game_bridge().execute_add_floor_sync(domain_floor_type)

    @strawberry.mutation
    def add_person_sync(self, input: AddPersonInput) -> str:
        return get_game_bridge().execute_add_person_sync(
            input.init_floor,
            input.init_horiz_position,
            input.dest_floor,
            input.dest_horiz_position
        )

    @strawberry.mutation
    def add_elevator_bank_sync(self, input: AddElevatorBankInput) -> str:
        return get_game_bridge().execute_add_elevator_bank_sync(
            input.horiz_position,
            input.min_floor,
            input.max_floor
        )

    @strawberry.mutation
    def add_elevator_sync(self, input: AddElevatorInput) -> str:
        return get_game_bridge().execute_add_elevator_sync(input.elevator_bank_id)

# TODO: Consider using the logging library instead of print statements for better control over output
@strawberry.type
class Subscription:
    """
    GraphQL subscriptions for real-time building state updates via WebSocket.

    Supports dependency injection for testing by accepting an optional game_bridge parameter.
    """

    def __init__(self, game_bridge: GameBridgeProtocol | None = None) -> None:
        """
        Initialize the Subscription with an optional game bridge for dependency injection.

        Note: When Strawberry creates instances via the schema, __init__() is called with no
        arguments (game_bridge=None). Tests can directly instantiate with a mock game_bridge
        for dependency injection.

        Args:
            game_bridge: Optional GameBridgeProtocol instance for testing. If None, uses get_game_bridge()
        """
        self._game_bridge: GameBridgeProtocol | None = game_bridge

    @strawberry.subscription
    async def building_state_stream(
        self,
        interval_ms: int = 50,  # ~20 FPS by default
    ) -> AsyncGenerator[BuildingSnapshotGQL | None, None]:  # noqa: UP043
        """
        Stream building state updates in real-time.

        Args:
            interval_ms: Polling interval in milliseconds (5 to 10000, default: 50ms for ~20 FPS)

        Raises:
            ValueError: If interval_ms is out of allowed range (5 to 10000)

        Yields:
            BuildingSnapshotGQL: Current building state snapshot, or None if game not running
        """
<<<<<<< HEAD
        logger.info(f">> New building state subscription started (interval: {interval_ms}ms)")

        if not (5 <= interval_ms <= 10000):
            logger.error(f"[X] Invalid interval_ms: {interval_ms}")
=======
        logger.info(f"[SUB] New building state subscription started (interval: {interval_ms}ms)")

        if not (5 <= interval_ms <= 10000):
            logger.error(f"[ERROR] Invalid interval_ms: {interval_ms}")
>>>>>>> 99a292d0
            raise ValueError("interval_ms must be between 5 and 10000")

        interval_seconds: float = interval_ms / 1000.0
        # Use getattr for safe access - _game_bridge will be None when called via Strawberry schema
        game_bridge: GameBridgeProtocol = getattr(self, '_game_bridge', None) or get_game_bridge()

        message_count = 0

        try:
            while True:
                snapshot: BuildingSnapshot | None = game_bridge.get_building_snapshot()
                message_count += 1

                if message_count == 1:
<<<<<<< HEAD
                    logger.info("[^_^] First snapshot sent to client")
                elif message_count % 100 == 0:
                    logger.debug(f"[#] Sent {message_count} snapshots to client")
=======
                    logger.info("[OK] First snapshot sent to client")
                elif message_count % 100 == 0:
                    logger.debug(f"[INFO] Sent {message_count} snapshots to client")
>>>>>>> 99a292d0

                yield convert_building_snapshot(snapshot) if snapshot else None
                await asyncio.sleep(interval_seconds)

        except asyncio.CancelledError:
            # Client disconnected or subscription was cancelled
            # This is NORMAL - not an error condition
<<<<<<< HEAD
            logger.info(f"[END] Subscription cancelled (client disconnected) - sent {message_count} messages")
=======
            logger.info(f"[SUB] Subscription cancelled (client disconnected) - sent {message_count} messages")
>>>>>>> 99a292d0
            raise  # Re-raise so Strawberry knows we handled it

        except Exception as e:
            # Unexpected error - log it
<<<<<<< HEAD
            logger.error(f"[X] Subscription error: {e}", exc_info=True)
=======
            logger.error(f"[ERROR] Subscription error: {e}", exc_info=True)
>>>>>>> 99a292d0
            raise

        finally:
            # Cleanup code runs whether cancelled, errored, or completed
<<<<<<< HEAD
            logger.info(f"[cleanup] Building State Subscription cleaned up - total messages: {message_count}")
=======
            logger.info(f"[CLEAN] Building State Subscription cleaned up - total messages: {message_count}")
>>>>>>> 99a292d0
            # Could release resources, decrement counter, etc.


    @strawberry.subscription
    async def game_time_stream(
        self,
        interval_ms: int = 100,  # 10 FPS by default
    ) -> AsyncGenerator[Time, None]:  # noqa: UP043
        """
        Stream game time updates.

        Args:
            interval_ms: Polling interval in milliseconds (5 to 10000, default: 100ms for 10 FPS)

        Raises:
            ValueError: If interval_ms is out of allowed range (5 to 10000)

        Yields:
            Time: Current game time in seconds
        """
<<<<<<< HEAD
        logger.info(f">> New game time subscription started (interval: {interval_ms}ms)")

        if not (5 <= interval_ms <= 10000):
            logger.error(f"[X] Invalid interval_ms: {interval_ms}")
=======
        logger.info(f"[SUB] New game time subscription started (interval: {interval_ms}ms)")

        if not (5 <= interval_ms <= 10000):
            logger.error(f"[ERROR] Invalid interval_ms: {interval_ms}")
>>>>>>> 99a292d0
            raise ValueError("interval_ms must be between 5 and 10000")

        interval_seconds: float = interval_ms / 1000.0
        # Use getattr for safe access - _game_bridge will be None when called via Strawberry schema
        game_bridge: GameBridgeProtocol = getattr(self, '_game_bridge', None) or get_game_bridge()

        try:
            while True:
                snapshot: BuildingSnapshot | None = game_bridge.get_building_snapshot()
                yield snapshot.time if snapshot else Time(0.0)
                await asyncio.sleep(interval_seconds)
        except asyncio.CancelledError:
            # Client disconnected or subscription was cancelled
<<<<<<< HEAD
            logger.info("[END] Game time subscription cancelled (client disconnected)")
            raise
        except Exception as e:
            logger.error(f"[X] Game time subscription error: {e}", exc_info=True)
            raise
        finally:
            logger.info("[o] Game time subscription cleaned up")
=======
            logger.info("[SUB] Game time subscription cancelled (client disconnected)")
            raise
        except Exception as e:
            logger.error(f"[ERROR] Game time subscription error: {e}", exc_info=True)
            raise
        finally:
            logger.info("[CLEAN] Game time subscription cleaned up")
>>>>>>> 99a292d0


schema = strawberry.Schema(
    query=Query,
    mutation=Mutation,
    subscription=Subscription,
    scalar_overrides={
        Time: unit_scalars.Time,
        Blocks: unit_scalars.Blocks,
        Meters: unit_scalars.Meters,
        Pixels: unit_scalars.Pixels,
        Velocity: unit_scalars.Velocity,
    },
)<|MERGE_RESOLUTION|>--- conflicted
+++ resolved
@@ -219,17 +219,10 @@
         Yields:
             BuildingSnapshotGQL: Current building state snapshot, or None if game not running
         """
-<<<<<<< HEAD
-        logger.info(f">> New building state subscription started (interval: {interval_ms}ms)")
-
-        if not (5 <= interval_ms <= 10000):
-            logger.error(f"[X] Invalid interval_ms: {interval_ms}")
-=======
         logger.info(f"[SUB] New building state subscription started (interval: {interval_ms}ms)")
 
         if not (5 <= interval_ms <= 10000):
             logger.error(f"[ERROR] Invalid interval_ms: {interval_ms}")
->>>>>>> 99a292d0
             raise ValueError("interval_ms must be between 5 and 10000")
 
         interval_seconds: float = interval_ms / 1000.0
@@ -244,15 +237,9 @@
                 message_count += 1
 
                 if message_count == 1:
-<<<<<<< HEAD
-                    logger.info("[^_^] First snapshot sent to client")
-                elif message_count % 100 == 0:
-                    logger.debug(f"[#] Sent {message_count} snapshots to client")
-=======
                     logger.info("[OK] First snapshot sent to client")
                 elif message_count % 100 == 0:
                     logger.debug(f"[INFO] Sent {message_count} snapshots to client")
->>>>>>> 99a292d0
 
                 yield convert_building_snapshot(snapshot) if snapshot else None
                 await asyncio.sleep(interval_seconds)
@@ -260,29 +247,17 @@
         except asyncio.CancelledError:
             # Client disconnected or subscription was cancelled
             # This is NORMAL - not an error condition
-<<<<<<< HEAD
-            logger.info(f"[END] Subscription cancelled (client disconnected) - sent {message_count} messages")
-=======
             logger.info(f"[SUB] Subscription cancelled (client disconnected) - sent {message_count} messages")
->>>>>>> 99a292d0
             raise  # Re-raise so Strawberry knows we handled it
 
         except Exception as e:
             # Unexpected error - log it
-<<<<<<< HEAD
-            logger.error(f"[X] Subscription error: {e}", exc_info=True)
-=======
             logger.error(f"[ERROR] Subscription error: {e}", exc_info=True)
->>>>>>> 99a292d0
             raise
 
         finally:
             # Cleanup code runs whether cancelled, errored, or completed
-<<<<<<< HEAD
-            logger.info(f"[cleanup] Building State Subscription cleaned up - total messages: {message_count}")
-=======
             logger.info(f"[CLEAN] Building State Subscription cleaned up - total messages: {message_count}")
->>>>>>> 99a292d0
             # Could release resources, decrement counter, etc.
 
 
@@ -303,17 +278,10 @@
         Yields:
             Time: Current game time in seconds
         """
-<<<<<<< HEAD
-        logger.info(f">> New game time subscription started (interval: {interval_ms}ms)")
-
-        if not (5 <= interval_ms <= 10000):
-            logger.error(f"[X] Invalid interval_ms: {interval_ms}")
-=======
         logger.info(f"[SUB] New game time subscription started (interval: {interval_ms}ms)")
 
         if not (5 <= interval_ms <= 10000):
             logger.error(f"[ERROR] Invalid interval_ms: {interval_ms}")
->>>>>>> 99a292d0
             raise ValueError("interval_ms must be between 5 and 10000")
 
         interval_seconds: float = interval_ms / 1000.0
@@ -327,15 +295,6 @@
                 await asyncio.sleep(interval_seconds)
         except asyncio.CancelledError:
             # Client disconnected or subscription was cancelled
-<<<<<<< HEAD
-            logger.info("[END] Game time subscription cancelled (client disconnected)")
-            raise
-        except Exception as e:
-            logger.error(f"[X] Game time subscription error: {e}", exc_info=True)
-            raise
-        finally:
-            logger.info("[o] Game time subscription cleaned up")
-=======
             logger.info("[SUB] Game time subscription cancelled (client disconnected)")
             raise
         except Exception as e:
@@ -343,7 +302,6 @@
             raise
         finally:
             logger.info("[CLEAN] Game time subscription cleaned up")
->>>>>>> 99a292d0
 
 
 schema = strawberry.Schema(
