from typing import Any

import strawberry

from mytower.api import unit_scalars  # Import the module to register scalars
from mytower.api.game_bridge import get_game_bridge
from mytower.api.graphql_types import BuildingSnapshotGQL, FloorTypeGQL, PersonSnapshotGQL
from mytower.api.type_conversions import convert_building_snapshot, convert_person_snapshot
from mytower.game.controllers.controller_commands import (
    AddElevatorBankCommand,
    AddElevatorCommand,
    AddFloorCommand,
    AddPersonCommand,
    Command,
)
from mytower.game.core.types import FloorType
from mytower.game.core.units import Blocks, Meters, Pixels, Time, Velocity
from mytower.game.models.model_snapshots import BuildingSnapshot


# Convenience functions
def queue_command(command: Command[Any]) -> str:
    return get_game_bridge().queue_command(command)


<<<<<<< HEAD
def get_building_state() -> Optional[BuildingSnapshot]:
=======
def get_building_state() -> BuildingSnapshot | None:
>>>>>>> 233fce6b
    return get_game_bridge().get_building_snapshot()


@strawberry.type
class Query:
    @strawberry.field
    def hello(self) -> str:
        return "Hello World from MyTower!"

    @strawberry.field
    def game_time(self) -> Time:
        snapshot: BuildingSnapshot | None = get_building_state()
        return snapshot.time if snapshot else Time(0.0)

    @strawberry.field
    def is_running(self) -> bool:
        return get_building_state() is not None

    @strawberry.field
    def building_state(self) -> BuildingSnapshotGQL | None:
        snapshot: BuildingSnapshot | None = get_building_state()
        return convert_building_snapshot(snapshot) if snapshot else None

    @strawberry.field
    def all_people(self) -> list[PersonSnapshotGQL] | None:
        snapshot: BuildingSnapshot | None = get_building_state()
        if not snapshot:
            return None
        return [convert_person_snapshot(p) for p in snapshot.people]


@strawberry.type
class Mutation:
    @strawberry.mutation
    def add_floor(self, floor_type: FloorTypeGQL) -> str:
        domain_floor_type = FloorType(floor_type.value)
        command = AddFloorCommand(floor_type=domain_floor_type)
        return queue_command(command)

    @strawberry.mutation
    def add_person(self, floor: int, block: float, dest_floor: int, dest_block: int) -> str:
<<<<<<< HEAD
        command = AddPersonCommand(floor=floor, block=block,
                                 dest_floor=dest_floor, dest_block=dest_block)
=======
        command = AddPersonCommand(floor=floor, block=block, dest_floor=dest_floor, dest_block=dest_block)
>>>>>>> 233fce6b
        return queue_command(command)

    @strawberry.mutation
    def add_elevator_bank(self, h_cell: int, min_floor: int, max_floor: int) -> str:
        command = AddElevatorBankCommand(h_cell=h_cell, min_floor=min_floor, max_floor=max_floor)
        return queue_command(command)

    @strawberry.mutation
    def add_elevator(self, elevator_bank_id: str) -> str:
        command = AddElevatorCommand(elevator_bank_id=elevator_bank_id)
        return queue_command(command)

    # Debug / synchronous versions of the above mutations
    # These block until the command is processed and return the result directly
    # Useful for testing and simple scripts
    # Not recommended for production use due to blocking nature
    @strawberry.mutation
    def add_floor_sync(self, floor_type: FloorTypeGQL) -> int:
        domain_floor_type = FloorType(floor_type.value)
        return get_game_bridge().execute_add_floor_sync(domain_floor_type)

    @strawberry.mutation
    def add_person_sync(self, floor: int, block: float, dest_floor: int, dest_block: int) -> str:
        return get_game_bridge().execute_add_person_sync(floor, block, dest_floor, dest_block)

    @strawberry.mutation
    def add_elevator_bank_sync(self, h_cell: int, min_floor: int, max_floor: int) -> str:
        return get_game_bridge().execute_add_elevator_bank_sync(h_cell, min_floor, max_floor)

    @strawberry.mutation
    def add_elevator_sync(self, elevator_bank_id: str) -> str:
        return get_game_bridge().execute_add_elevator_sync(elevator_bank_id)


schema = strawberry.Schema(
    query=Query,
    mutation=Mutation,
    scalar_overrides={
        Time: unit_scalars.Time,
        Blocks: unit_scalars.Blocks,
        Meters: unit_scalars.Meters,
        Pixels: unit_scalars.Pixels,
        Velocity: unit_scalars.Velocity,
    },
)<|MERGE_RESOLUTION|>--- conflicted
+++ resolved
@@ -23,11 +23,7 @@
     return get_game_bridge().queue_command(command)
 
 
-<<<<<<< HEAD
-def get_building_state() -> Optional[BuildingSnapshot]:
-=======
 def get_building_state() -> BuildingSnapshot | None:
->>>>>>> 233fce6b
     return get_game_bridge().get_building_snapshot()
 
 
@@ -69,12 +65,7 @@
 
     @strawberry.mutation
     def add_person(self, floor: int, block: float, dest_floor: int, dest_block: int) -> str:
-<<<<<<< HEAD
-        command = AddPersonCommand(floor=floor, block=block,
-                                 dest_floor=dest_floor, dest_block=dest_block)
-=======
         command = AddPersonCommand(floor=floor, block=block, dest_floor=dest_floor, dest_block=dest_block)
->>>>>>> 233fce6b
         return queue_command(command)
 
     @strawberry.mutation
