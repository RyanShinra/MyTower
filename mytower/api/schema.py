<<<<<<< HEAD
from typing import Any, AsyncGenerator
=======
from typing import Any
from collections.abc import AsyncGenerator
>>>>>>> 8d2e9eea

import asyncio
import strawberry

from mytower.api import unit_scalars  # Import the module to register scalars
from mytower.api.game_bridge import get_game_bridge
from mytower.api.game_bridge_protocol import GameBridgeProtocol
from mytower.api.graphql_types import BuildingSnapshotGQL, FloorTypeGQL, PersonSnapshotGQL
from mytower.api.type_conversions import convert_building_snapshot, convert_person_snapshot
from mytower.game.controllers.controller_commands import (
    AddElevatorBankCommand,
    AddElevatorCommand,
    AddFloorCommand,
    AddPersonCommand,
    Command,
)
from mytower.game.core.types import FloorType
from mytower.game.core.units import Blocks, Meters, Pixels, Time, Velocity
from mytower.game.models.model_snapshots import BuildingSnapshot

# Convenience functions
def queue_command(command: Command[Any]) -> str:
    return get_game_bridge().queue_command(command)

def get_building_state() -> BuildingSnapshot | None:
    return get_game_bridge().get_building_snapshot()


@strawberry.type
class Query:

    @strawberry.field
    def hello(self) -> str:
        return "Hello World from MyTower!"

    @strawberry.field
    def game_time(self) -> Time:
        snapshot: BuildingSnapshot | None = get_building_state()
        return snapshot.time if snapshot else Time(0.0)

    @strawberry.field
    def is_running(self) -> bool:
        return get_building_state() is not None

    @strawberry.field
    def building_state(self) -> BuildingSnapshotGQL | None:
        snapshot: BuildingSnapshot | None = get_building_state()
        return convert_building_snapshot(snapshot) if snapshot else None

    @strawberry.field
    def all_people(self) -> list[PersonSnapshotGQL] | None:
        snapshot: BuildingSnapshot | None = get_building_state()
        if not snapshot:
            return None
        return [convert_person_snapshot(p) for p in snapshot.people]


@strawberry.type
class Mutation:

    @strawberry.mutation
    def add_floor(self, floor_type: FloorTypeGQL) -> str:
        domain_floor_type = FloorType(floor_type.value)
        command = AddFloorCommand(floor_type=domain_floor_type)
        return queue_command(command)

    @strawberry.mutation
    def add_person(self, floor: int, block: float, dest_floor: int, dest_block: int) -> str:
        command = AddPersonCommand(floor=floor, block=block, dest_floor=dest_floor, dest_block=dest_block)
        return queue_command(command)

    @strawberry.mutation
    def add_elevator_bank(self, h_cell: int, min_floor: int, max_floor: int) -> str:
        command = AddElevatorBankCommand(h_cell=h_cell, min_floor=min_floor, max_floor=max_floor)
        return queue_command(command)

    @strawberry.mutation
    def add_elevator(self, elevator_bank_id: str) -> str:
        command = AddElevatorCommand(elevator_bank_id=elevator_bank_id)
        return queue_command(command)

    # Debug / synchronous versions of the above mutations
    # These block until the command is processed and return the result directly
    # Useful for testing and simple scripts
    # Not recommended for production use due to blocking nature
    @strawberry.mutation
    def add_floor_sync(self, floor_type: FloorTypeGQL) -> int:
        domain_floor_type = FloorType(floor_type.value)
        return get_game_bridge().execute_add_floor_sync(domain_floor_type)

    @strawberry.mutation
    def add_person_sync(self, floor: int, block: float, dest_floor: int, dest_block: int) -> str:
        return get_game_bridge().execute_add_person_sync(floor, block, dest_floor, dest_block)

    @strawberry.mutation
    def add_elevator_bank_sync(self, h_cell: int, min_floor: int, max_floor: int) -> str:
        return get_game_bridge().execute_add_elevator_bank_sync(h_cell, min_floor, max_floor)

    @strawberry.mutation
    def add_elevator_sync(self, elevator_bank_id: str) -> str:
        return get_game_bridge().execute_add_elevator_sync(elevator_bank_id)

# TODO: Consider using the logging library instead of print statements for better control over output
@strawberry.type
class Subscription:
    """
    GraphQL subscriptions for real-time building state updates via WebSocket.

    Supports dependency injection for testing. If game_bridge is not provided,
    uses the global singleton GameBridge instance.
    """

    def __init__(self, game_bridge: GameBridgeProtocol | None = None) -> None:
        """
        Initialize subscription with optional game bridge dependency.

        Args:
            game_bridge: GameBridge instance to use for state access.
                        If None, uses global singleton via get_game_bridge().
        """
        self._game_bridge = game_bridge or get_game_bridge()

    @strawberry.subscription
    async def building_state_stream(
        self,
        interval_ms: int = 50,  # ~20 FPS by default
    ) -> AsyncGenerator[BuildingSnapshotGQL | None, None]:  # noqa: UP043
        """
        Stream building state updates in real-time.

        Args:
            interval_ms: Polling interval in milliseconds (5 to 10000, default: 50ms for ~20 FPS)

        Raises:
            ValueError: If interval_ms is out of allowed range (5 to 10000)

        Yields:
            BuildingSnapshotGQL: Current building state snapshot, or None if game not running
        """
        if not (5 <= interval_ms <= 10000):
            raise ValueError("interval_ms must be between 5 and 10000")

        interval_seconds: float = interval_ms / 1000.0

        try:
            while True:
                snapshot: BuildingSnapshot | None = self._game_bridge.get_building_snapshot()
                yield convert_building_snapshot(snapshot) if snapshot else None
                await asyncio.sleep(interval_seconds)

        except asyncio.CancelledError:
            # Client disconnected or subscription was cancelled
            # This is NORMAL - not an error condition
            print(f"Subscription cancelled (client likely disconnected)")  # noqa: F541
            raise  # Re-raise so Strawberry knows we handled it

        except Exception as e:
            # Unexpected error - log it
            print(f"Subscription error: {e}")
            raise

        finally:
            # Cleanup code runs whether cancelled, errored, or completed
            print("Building State Subscription stream cleaned up")
            # Could release resources, decrement counter, etc.


    @strawberry.subscription
    async def game_time_stream(
        self,
        interval_ms: int = 100,  # 10 FPS by default
    ) -> AsyncGenerator[Time, None]:  # noqa: UP043
        """
        Stream game time updates.

        Args:
            interval_ms: Polling interval in milliseconds (5 to 10000, default: 100ms for 10 FPS)

        Raises:
            ValueError: If interval_ms is out of allowed range (5 to 10000)

        Yields:
            Time: Current game time in seconds
        """
        if not (5 <= interval_ms <= 10000):
            raise ValueError("interval_ms must be between 5 and 10000")

        interval_seconds: float = interval_ms / 1000.0
        try:
            while True:
                snapshot: BuildingSnapshot | None = self._game_bridge.get_building_snapshot()
                yield snapshot.time if snapshot else Time(0.0)
                await asyncio.sleep(interval_seconds)
        except asyncio.CancelledError:
            # Client disconnected or subscription was cancelled
            print(f"Game time subscription cancelled (client likely disconnected)")  # noqa: F541
            raise
        except Exception as e:
            print(f"Game time subscription error: {e}")
            raise
        finally:
            print("Game time subscription stream cleaned up")


@strawberry.type
class Subscription:
    """
    GraphQL subscriptions for real-time building state updates via WebSocket.
    """

    @strawberry.subscription
    async def building_state_stream(
        self,
        interval_ms: int = 50,  # ~20 FPS by default
    ) -> AsyncGenerator[BuildingSnapshotGQL | None, None]:
        """
        Stream building state updates in real-time.

        Args:
            interval_ms: Polling interval in milliseconds (default: 50ms for ~20 FPS)

        Yields:
            BuildingSnapshotGQL: Current building state snapshot, or None if game not running
        """
        interval_seconds = interval_ms / 1000.0

        while True:
            snapshot: BuildingSnapshot | None = get_building_state()
            yield convert_building_snapshot(snapshot) if snapshot else None
            await asyncio.sleep(interval_seconds)

    @strawberry.subscription
    async def game_time_stream(
        self,
        interval_ms: int = 100,  # 10 FPS by default
    ) -> AsyncGenerator[Time, None]:
        """
        Stream game time updates.

        Args:
            interval_ms: Polling interval in milliseconds (default: 100ms for 10 FPS)

        Yields:
            Time: Current game time in seconds
        """
        interval_seconds = interval_ms / 1000.0

        while True:
            snapshot: BuildingSnapshot | None = get_building_state()
            yield snapshot.time if snapshot else Time(0.0)
            await asyncio.sleep(interval_seconds)


schema = strawberry.Schema(
    query=Query,
    mutation=Mutation,
    subscription=Subscription,
    scalar_overrides={
        Time: unit_scalars.Time,
        Blocks: unit_scalars.Blocks,
        Meters: unit_scalars.Meters,
        Pixels: unit_scalars.Pixels,
        Velocity: unit_scalars.Velocity,
    },
)<|MERGE_RESOLUTION|>--- conflicted
+++ resolved
@@ -1,9 +1,4 @@
-<<<<<<< HEAD
 from typing import Any, AsyncGenerator
-=======
-from typing import Any
-from collections.abc import AsyncGenerator
->>>>>>> 8d2e9eea
 
 import asyncio
 import strawberry
