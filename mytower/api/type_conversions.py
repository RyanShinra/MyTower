from mytower.api.graphql_types import BuildingSnapshotGQL, ColorGQL, ElevatorSnapshotGQL, ElevatorStateGQL, FloorSnapshotGQL, FloorTypeGQL, PersonSnapshotGQL, PersonStateGQL, VerticalDirectionGQL
from mytower.game.models.model_snapshots import BuildingSnapshot, ElevatorSnapshot, FloorSnapshot, PersonSnapshot


def convert_building_snapshot(snapshot: BuildingSnapshot) -> BuildingSnapshotGQL:
    return BuildingSnapshotGQL(
        time=snapshot.time,
        money=snapshot.money,
        floors=[convert_floor_snapshot(f) for f in snapshot.floors],
        elevators=[convert_elevator_snapshot(e) for e in snapshot.elevators],
        people=[convert_person_snapshot(p) for p in snapshot.people]
    )

def convert_person_snapshot(person: PersonSnapshot) -> PersonSnapshotGQL:
    return PersonSnapshotGQL(
        person_id=person.person_id,
        current_floor_num=person.current_floor_num,
        current_block_float=person.current_block_float,
        destination_floor_num=person.destination_floor_num,
        destination_block_num=person.destination_block_num,
        state=PersonStateGQL(person.state.value),
        waiting_time=person.waiting_time,
        mad_fraction=person.mad_fraction,
<<<<<<< HEAD
        draw_color=person.draw_color,
        draw_color_red=person.draw_color_red,
        draw_color_green=person.draw_color_green,
        draw_color_blue=person.draw_color_blue
=======
        _draw_color=person.draw_color
>>>>>>> be9fd60e
    )

def convert_elevator_snapshot(elevator: ElevatorSnapshot) -> ElevatorSnapshotGQL:
    return ElevatorSnapshotGQL(
        id=elevator.id,
        current_floor=elevator.current_floor,
        current_block=elevator.current_block,
        destination_floor=elevator.destination_floor,
        state=ElevatorStateGQL(elevator.state.value),
        door_open=elevator.door_open,
        passenger_count=elevator.passenger_count,
        available_capacity=elevator.available_capacity,
        max_capacity=elevator.max_capacity,
        nominal_direction=VerticalDirectionGQL(elevator.nominal_direction.value)
    )

def convert_floor_snapshot(floor: FloorSnapshot) -> FloorSnapshotGQL:
    return FloorSnapshotGQL(
        floor_number=floor.floor_number,
        floor_type=FloorTypeGQL(floor.floor_type.value),
        floor_height_blocks=floor.floor_height_blocks,
        person_count=floor.person_count,
        left_edge_block=floor.left_edge_block,
        floor_width_blocks=floor.floor_width_blocks,
        floor_color=ColorGQL.from_tuple(floor.floor_color),
        floorboard_color=ColorGQL.from_tuple(floor.floorboard_color)
    )<|MERGE_RESOLUTION|>--- conflicted
+++ resolved
@@ -21,14 +21,7 @@
         state=PersonStateGQL(person.state.value),
         waiting_time=person.waiting_time,
         mad_fraction=person.mad_fraction,
-<<<<<<< HEAD
-        draw_color=person.draw_color,
-        draw_color_red=person.draw_color_red,
-        draw_color_green=person.draw_color_green,
-        draw_color_blue=person.draw_color_blue
-=======
         _draw_color=person.draw_color
->>>>>>> be9fd60e
     )
 
 def convert_elevator_snapshot(elevator: ElevatorSnapshot) -> ElevatorSnapshotGQL:
