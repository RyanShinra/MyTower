--- conflicted
+++ resolved
@@ -85,18 +85,11 @@
     state: PersonStateGQL
     waiting_time: float
     mad_fraction: float
-<<<<<<< HEAD
-    draw_color: tuple[int, int, int]
-    draw_color_red: int
-    draw_color_green: int
-    draw_color_blue: int
-=======
     _draw_color: tuple[int, int, int]
     
     @strawberry.field
     def draw_color(self) -> ColorGQL:
         return ColorGQL.from_tuple(self._draw_color)
->>>>>>> be9fd60e
 
 @strawberry.type
 class ElevatorSnapshotGQL:
