--- conflicted
+++ resolved
@@ -310,13 +310,7 @@
                 # Simple heuristic: mutations start with "mutation" keyword
                 # This covers 99% of cases. More sophisticated parsing is possible
                 # but adds complexity without much benefit.
-<<<<<<< HEAD
-                # TODO: Consider parsing operationName for more accuracy if needed, see end of file
-
-=======
-                # TODO(#123): Consider parsing operationName for more accuracy
-                
->>>>>>> 2a677a78
+                # TODO(#123): Consider parsing operationName for more accuracy, see end of file for more details
                 is_mutation = query.strip().lower().startswith("mutation")
 
                 # Select appropriate rate limit
