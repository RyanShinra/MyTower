# Copyright (c) 2025 Ryan Osterday. All rights reserved.
# See LICENSE file for details.

#!/usr/bin/env python3
# Copyright (c) 2025 Ryan Osterday. All rights reserved.
# See LICENSE file for details.
<<<<<<< HEAD
=======

>>>>>>> 6458158e
"""
Example GraphQL Subscription Client for MyTower

This script demonstrates how to subscribe to real-time building state updates
via WebSocket using the GraphQL subscription API.

Requirements:
    pip install gql[websockets] aiohttp

Usage:
    1. Start the MyTower server in hybrid or headless mode:
       python -m mytower --mode hybrid

    2. Run this script:
       python docs/subscription_example.py

The script will connect to the GraphQL WebSocket endpoint and stream
building state updates in real-time.
"""

import asyncio
from gql import Client, gql
from gql.transport.websockets import WebsocketsTransport


# GraphQL subscription query for building state
BUILDING_STATE_SUBSCRIPTION = gql(
    """
    subscription BuildingStateStream($intervalMs: Int!) {
        buildingStateStream(intervalMs: $intervalMs) {
            time
            money
            floors {
                floorNumber
                floorType
                personCount
            }
            elevators {
                id
                verticalPosition
                elevatorState
                passengerCount
            }
            people {
                personId
                currentFloorNum
                destinationFloorNum
                state
                madFraction
            }
        }
    }
    """
)


# GraphQL subscription query for game time only (lighter weight)
GAME_TIME_SUBSCRIPTION = gql(
    """
    subscription GameTimeStream($intervalMs: Int!) {
        gameTimeStream(intervalMs: $intervalMs)
    }
    """
)


async def subscribe_to_building_state(
    url: str = "ws://localhost:8000/graphql",
    interval_ms: int = 50,
) -> None:
    """
    Subscribe to building state updates via WebSocket.

    Args:
        url: WebSocket URL of the GraphQL endpoint
        interval_ms: Update interval in milliseconds (50ms = ~20 FPS)
    """
    # Create WebSocket transport with graphql-transport-ws protocol
    transport = WebsocketsTransport(url=url)

    # Create GraphQL client
    async with Client(
        transport=transport,
        fetch_schema_from_transport=True,
    ) as session:
        print(f"Connected to {url}")
        print(f"Streaming building state at {1000/interval_ms:.1f} FPS")
        print("-" * 60)

        # Subscribe to building state stream
        async for result in session.subscribe(
            BUILDING_STATE_SUBSCRIPTION,
            variable_values={"intervalMs": interval_ms},
        ):
            building_state = result.get("buildingStateStream")

            if building_state is None:
                print("⏸️  Game not running yet...")
                continue

            # Display building state summary
            print(f"\n⏰ Time: {building_state['time']:.1f}s | 💰 Money: ${building_state['money']}")
            print(f"🏢 Floors: {len(building_state['floors'])} | 🛗 Elevators: {len(building_state['elevators'])} | 👥 People: {len(building_state['people'])}")

            # Show elevator status
            for elevator in building_state["elevators"][:3]:  # Show first 3
                print(
                    f"  🛗 {elevator['id'][:8]}... @ {elevator['verticalPosition']:.1f} [{elevator['elevatorState']}] ({elevator['passengerCount']} passengers)" # pyright: ignore[reportImplicitStringConcatenation]
                )

            # Show people status
            mad_count = sum(1 for p in building_state["people"] if p["madFraction"] > 0.5)
            if mad_count > 0:
                print(f"  😡 {mad_count} people are getting mad!")


async def subscribe_to_game_time(
    url: str = "ws://localhost:8000/graphql",
    interval_ms: int = 100,
) -> None:
    """
    Subscribe to game time updates (lighter weight than full building state).

    Args:
        url: WebSocket URL of the GraphQL endpoint
        interval_ms: Update interval in milliseconds (100ms = 10 FPS)
    """
    transport = WebsocketsTransport(url=url)

    async with Client(
        transport=transport,
        fetch_schema_from_transport=True,
    ) as session:
        print(f"Connected to {url}")
        print(f"Streaming game time at {1000/interval_ms:.1f} FPS")
        print("-" * 60)

        async for result in session.subscribe(
            GAME_TIME_SUBSCRIPTION,
            variable_values={"intervalMs": interval_ms},
        ):
            game_time = result.get("gameTimeStream")
            print(f"⏰ Game Time: {game_time:.2f}s", end="\r")


async def main() -> None:
    """Main entry point - choose which subscription to run."""
    import sys

    if len(sys.argv) > 1 and sys.argv[1] == "--time-only":
        # Lightweight: only stream game time
        await subscribe_to_game_time()
    else:
        # Full building state stream
        await subscribe_to_building_state(interval_ms=1000)


if __name__ == "__main__":
    try:
        asyncio.run(main())
    except KeyboardInterrupt:
        print("\n\n👋 Subscription stopped by user")
    except Exception as e:
        print(f"\n❌ Error: {e}")
        print("\nMake sure the MyTower server is running:")
        print("  python -m mytower --mode hybrid")<|MERGE_RESOLUTION|>--- conflicted
+++ resolved
@@ -4,10 +4,6 @@
 #!/usr/bin/env python3
 # Copyright (c) 2025 Ryan Osterday. All rights reserved.
 # See LICENSE file for details.
-<<<<<<< HEAD
-=======
-
->>>>>>> 6458158e
 """
 Example GraphQL Subscription Client for MyTower
 
