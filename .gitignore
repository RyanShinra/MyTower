# Byte-compiled / optimized / DLL files
__pycache__/
*.py[cod]
*$py.class

# C extensions
*.so

# Distribution / packaging
.Python
build/
develop-eggs/
dist/
downloads/
eggs/
.eggs/
lib/
lib64/
parts/
sdist/
var/
wheels/
share/python-wheels/
*.egg-info/
.installed.cfg
*.egg
MANIFEST

# PyInstaller
#  Usually these files are written by a python script from a template
#  before PyInstaller builds the exe, so as to inject date/other infos into it.
*.manifest
*.spec

# Installer logs
pip-log.txt
pip-delete-this-directory.txt

# Unit test / coverage reports
htmlcov/
.tox/
.nox/
.coverage
.coverage.*
.cache
nosetests.xml
coverage.xml
*.cover
*.py,cover
.hypothesis/
.pytest_cache/
cover/

# Translations
*.mo
*.pot

# Django stuff:
*.log
local_settings.py
db.sqlite3
db.sqlite3-journal

# Flask stuff:
instance/
.webassets-cache

# Scrapy stuff:
.scrapy

# Sphinx documentation
docs/_build/

# PyBuilder
.pybuilder/
target/

# Jupyter Notebook
.ipynb_checkpoints

# IPython
profile_default/
ipython_config.py

# pyenv
#   For a library or package, you might want to ignore these files since the code is
#   intended to run in multiple environments; otherwise, check them in:
# .python-version

# pipenv
#   According to pypa/pipenv#598, it is recommended to include Pipfile.lock in version control.
#   However, in case of collaboration, if having platform-specific dependencies or dependencies
#   having no cross-platform support, pipenv may install dependencies that don't work, or not
#   install all needed dependencies.
#Pipfile.lock

# poetry
#   Similar to Pipfile.lock, it is generally recommended to include poetry.lock in version control.
#   This is especially recommended for binary packages to ensure reproducibility, and is more
#   commonly ignored for libraries.
#   https://python-poetry.org/docs/basic-usage/#commit-your-poetrylock-file-to-version-control
#poetry.lock

# pdm
#   Similar to Pipfile.lock, it is generally recommended to include pdm.lock in version control.
#pdm.lock
#   pdm stores project-wide configurations in .pdm.toml, but it is recommended to not include it
#   in version control.
#   https://pdm.fming.dev/#use-with-ide
.pdm.toml

# PEP 582; used by e.g. github.com/David-OConnor/pyflow and github.com/pdm-project/pdm
__pypackages__/

# Celery stuff
celerybeat-schedule
celerybeat.pid

# SageMath parsed files
*.sage.py

# Environments
.env
.venv
env/
venv/
ENV/
env.bak/
venv.bak/

# Spyder project settings
.spyderproject
.spyproject

# Rope project settings
.ropeproject

# mkdocs documentation
/site

# mypy
.mypy_cache/
.dmypy.json
dmypy.json

# Pyre type checker
.pyre/

# pytype static type analyzer
.pytype/

# Cython debug symbols
cython_debug/

# PyCharm
#  JetBrains specific template is maintained in a separate JetBrains.gitignore that can
#  be found at https://github.com/github/gitignore/blob/main/Global/JetBrains.gitignore
#  and can be added to the global gitignore or merged into this file.  For a more nuclear
#  option (not recommended) you can uncomment the following to ignore the entire idea folder.
#.idea/
# .vscode/

# Scratch and interview files
scratch*.py
interview-*.py
**/scratch*.py

# IDE files
.idea
.vs

# macOS files
.DS_Store

# Temporary files
output1.txt
folderstructure.txt

# AWS credentials
   .aws/
   *.pem
   *.key
   credentials

logs/*
<<<<<<< HEAD
deployments/*
deployments/*
=======
/docs/claudes instr 11-11
>>>>>>> b30afecd
<|MERGE_RESOLUTION|>--- conflicted
+++ resolved
@@ -183,9 +183,5 @@
    credentials
 
 logs/*
-<<<<<<< HEAD
 deployments/*
-deployments/*
-=======
-/docs/claudes instr 11-11
->>>>>>> b30afecd
+/docs/claudes instr 11-11